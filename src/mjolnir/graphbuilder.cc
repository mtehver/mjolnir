
#include "mjolnir/graphbuilder.h"
#include "mjolnir/util.h"

#include <future>
#include <utility>
#include <thread>
#include <set>
#include <boost/format.hpp>
#include <boost/algorithm/string.hpp>

#include <valhalla/midgard/logging.h>
#include <valhalla/midgard/aabb2.h>
#include <valhalla/midgard/pointll.h>
#include <valhalla/midgard/polyline2.h>
#include <valhalla/midgard/tiles.h>
#include <valhalla/baldr/graphid.h>
#include <valhalla/baldr/graphconstants.h>
#include <valhalla/baldr/signinfo.h>

#include "mjolnir/graphtilebuilder.h"
#include "mjolnir/edgeinfobuilder.h"

using namespace valhalla::midgard;
using namespace valhalla::baldr;
using namespace valhalla::mjolnir;


namespace {

// Absurd classification.
constexpr uint32_t kAbsurdRoadClass = 777777;

/**
 * An edge in the graph. Connects 2 nodes that have 2 or more "uses" - meaning
 * the node forms an intersection (or is the end of an OSM way). OSM nodes
 * with less than 2 uses become a shape point (lat,lng) along the edge.
 */
struct Edge {
  // Index into the list of OSM way information
  uint32_t wayindex_;

  // Index of the first lat,lng into the GraphBuilder latlngs
  uint32_t llindex_;

  // Attributes needed to sort the edges
  struct EdgeAttributes {
    uint32_t llcount          : 16;
    uint32_t importance       : 3;
    uint32_t driveableforward : 1;
    uint32_t driveablereverse : 1;
    uint32_t traffic_signal   : 1;
    uint32_t forward_signal   : 1;
    uint32_t backward_signal  : 1;
    uint32_t link             : 1;
    uint32_t reclass_link     : 1;
    uint32_t spare            : 6;
  };
  EdgeAttributes attributes;

  // index of the source (start) node of the edge
  uint32_t sourcenode_;

  // index of the target (end) node of the edge
  uint32_t targetnode_;

  /**
   * Construct a new edge. Target node and additional lat,lngs will
   * be filled in later.
   * @param sourcenode   Start node of the edge
   * @param wayindex     Index into list of OSM ways
   * @param ll           Lat,lng at the start of the edge.
   */
  static Edge make_edge(const uint32_t wayindex,
       const uint32_t llindex, const OSMWay& way) {
    Edge e{wayindex, llindex};
    e.attributes.llcount = 1;
    e.attributes.importance = static_cast<uint32_t>(way.road_class());
    e.attributes.driveableforward = way.auto_forward();
    e.attributes.driveablereverse = way.auto_backward();
    e.attributes.link = way.link();
    e.attributes.reclass_link = false;
    return e;
  }

  /**
   * For sorting edges. By importance, driveability
   * (TODO - presence of name, end of simple restriction)
   */
  bool operator < (const Edge& other) const {
    // Is this a loop?
    if (targetnode_ == other.targetnode_ &&
        sourcenode_ == other.sourcenode_ &&
        sourcenode_ == targetnode_) {
      false;
    }
    if (attributes.importance == other.attributes.importance) {
      // Equal importance - check driveability
      bool d  = attributes.driveableforward || attributes.driveablereverse;
      bool od = other.attributes.driveableforward || other.attributes.driveablereverse;
      if (d == od) {
        // Tiebreaker
        return llindex_ < other.llindex_;
      } else {
        return d > od;
      }
    } else {
      return attributes.importance < other.attributes.importance;
    }
  }
};

/**
 * Node within the graph
 */
struct Node {
  //the underlying osm node and attributes
  OSMNode node;
  //the graph edge that this node starts
  uint32_t start_of;
  //the graph edge that this node ends
  uint32_t end_of;
  //the graphid of the node
  GraphId graph_id;

  bool is_start() const {
    return start_of != - 1;
  }
  bool is_end() const {
    return end_of != - 1;
  }

};

// collect all the edges that start or end at this node
struct node_bundle : Node {
  size_t node_count;
  size_t link_count;
  //TODO: to enable two directed edges per loop edge turn this into an unordered_multimap or just a list of pairs
  std::map<Edge, size_t> node_edges;
  node_bundle(const Node& other):Node(other), node_count(0), link_count(0) {}
};
node_bundle collect_node_edges(const sequence<Node>::iterator& node_itr, sequence<Node>& nodes, sequence<Edge>& edges) {
  //copy out the first nodes attributes (as they are the correctly merged one)
  auto itr = node_itr;
  node_bundle bundle(*itr);
  Node node;
  //for each node with the same id (duplicate)
  for(; itr != nodes.end() && (node = *itr).node.osmid == bundle.node.osmid; ++itr) {
    ++bundle.node_count;
    if(node.is_start()) {
      auto edge_itr = edges[node.start_of];
      auto edge = *edge_itr;
      bundle.node_edges.emplace(std::make_pair(edge, node.start_of));
      bundle.node.attributes_.link_edge = bundle.node.attributes_.link_edge || edge.attributes.link;
      bundle.node.attributes_.non_link_edge = bundle.node.attributes_.non_link_edge || !edge.attributes.link;
      if (edge.attributes.link) {
        bundle.link_count++;
      }
    }
    if(node.is_end()) {
      auto edge_itr = edges[node.end_of];
      auto edge = *edge_itr;
      bundle.node_edges.emplace(std::make_pair(edge, node.end_of));
      bundle.node.attributes_.link_edge = bundle.node.attributes_.link_edge || edge.attributes.link;
      bundle.node.attributes_.non_link_edge = bundle.node.attributes_.non_link_edge || !edge.attributes.link;
      if (edge.attributes.link) {
        bundle.link_count++;
      }
    }
  }
  return bundle;
}

/**
 * we need the nodes to be sorted by graphid and then by osmid to make a set of tiles
 * we also need to then update the egdes that pointed to them
 *
 */
std::map<GraphId, size_t> SortGraph(const std::string& nodes_file,
                                    const std::string& edges_file,
                                    const TileHierarchy& tile_hierarchy,
                                    const uint8_t level) {
  LOG_INFO("Sorting graph...");

  // Sort nodes by graphid then by osmid, so its basically a set of tiles
  sequence<Node> nodes(nodes_file, false);
  nodes.sort(
    [&tile_hierarchy, &level](const Node& a, const Node& b) {
      if(a.graph_id == b.graph_id)
        return a.node.osmid < b.node.osmid;
      return a.graph_id < b.graph_id;
    }
  );
  //run through the sorted nodes, going back to the edges they reference and updating each edge
  //to point to the first (out of the duplicates) nodes index. at the end of this there will be
  //tons of nodes that no edges reference, but we need them because they are the means by which
  //we know what edges connect to a given node from the nodes perspective
  sequence<Edge> edges(edges_file, false);
  uint32_t run_index = 0;
  uint32_t node_index = 0;
  size_t node_count = 0;
  Node last_node{};
  std::map<GraphId, size_t> tiles;
  nodes.transform(
    [&nodes, &edges, &run_index, &node_index, &node_count, &last_node, &tiles](Node& node) {
      //remember if this was a new tile
      if(node_index == 0 || node.graph_id != (--tiles.end())->first) {
        tiles.insert({node.graph_id, node_index});
        node.graph_id.fields.id = 0;
        run_index = node_index;
        ++node_count;
      }//but is it a new node
      else if(last_node.node.osmid != node.node.osmid) {
        node.graph_id.fields.id = last_node.graph_id.fields.id + 1;
        run_index = node_index;
        ++node_count;
      }//not new keep the same graphid
      else
        node.graph_id.fields.id = last_node.graph_id.fields.id;

      //if this node marks the start of an edge, go tell the edge where the first node in the series is
      if(node.is_start()) {
        auto element = edges[node.start_of];
        auto edge = *element;
        edge.sourcenode_ = run_index;
        element = edge;
      }
      //if this node marks the end of an edge, go tell the edge where the first node in the series is
      if(node.is_end()) {
        auto element = edges[node.end_of];
        auto edge = *element;
        edge.targetnode_ = run_index;
        element = edge;
      }

      //next node
      last_node = node;
      ++node_index;
      return node;
    }
  );

  LOG_INFO("Finished with " + std::to_string(node_count) + " graph nodes");
  return tiles;
}

// Construct edges in the graph and assign nodes to tiles.
void ConstructEdges(const OSMData& osmdata, const std::string& ways_file,
          const std::string& way_nodes_file,
          const std::string& nodes_file,
          const std::string& edges_file, const float tilesize,
          const std::function<GraphId (const OSMNode&)>& graph_id_predicate) {
  LOG_INFO("Creating graph edges from ways...")

  // Iterate through the OSM ways
  uint32_t edgeindex = 0;
  GraphId graphid;
  //so we can read ways and nodes and write edges
  sequence<OSMWay> ways(ways_file, false);
  sequence<OSMWayNode> way_nodes(way_nodes_file, false);
  sequence<Edge> edges(edges_file, true);
  sequence<Node> nodes(nodes_file, true);

  // For each way traversed via the nodes
  size_t current_way_node_index = 0;
  while (current_way_node_index < way_nodes.size()) {
    // Grab the way and its first node
    auto way_node = *way_nodes[current_way_node_index];
    const auto way = *ways[way_node.way_index];
    const auto first_way_node_index = current_way_node_index;
    const auto last_way_node_index = first_way_node_index + way.node_count() - 1;

    // Remember this edge starts here
    Edge edge = Edge::make_edge(way_node.way_index, current_way_node_index, way);

    // Remember this node as starting this edge
    way_node.node.attributes_.link_edge = way.link();
    way_node.node.attributes_.non_link_edge = !way.link();
    nodes.push_back({way_node.node, static_cast<uint32_t>(edges.size()), static_cast<uint32_t>(-1), graph_id_predicate(way_node.node)});

    // Iterate through the nodes of the way until we find an intersection
    while(current_way_node_index < way_nodes.size()) {
      // Get the next shape point on this edge
      way_node = *way_nodes[++current_way_node_index];
      edge.attributes.llcount++;

      // If its an intersection or the end of the way it's a node of the road network graph
      if (way_node.node.intersection()) {

        // Finish off this edge
        way_node.node.attributes_.link_edge = way.link();
        way_node.node.attributes_.non_link_edge = !way.link();
        nodes.push_back({way_node.node, static_cast<uint32_t>(-1), static_cast<uint32_t>(edges.size()), graph_id_predicate(way_node.node)});
        edges.push_back(edge);

        // Start a new edge if this is not the last node in the way
        if (current_way_node_index != last_way_node_index) {
          edge = Edge::make_edge(way_node.way_index, current_way_node_index, way);
          sequence<Node>::iterator element = --nodes.end();
          auto node = *element;
          node.start_of = edges.size();
          element = node;
        }// This was the last shape point in the way
        else {
          ++current_way_node_index;
          break;
        }
      }// If this edge has a signal not at a intersection
      else if (way_node.node.traffic_signal()) {
        edge.attributes.traffic_signal = true;
        edge.attributes.forward_signal = way_node.node.forward_signal();
        edge.attributes.backward_signal = way_node.node.backward_signal();
      }
    }
  }
<<<<<<< HEAD

  LOG_INFO("Finished with " + std::to_string(edges.size()) + " graph edges");
=======
  LOG_INFO("Finished with " + std::to_string(edges.size()) + " edges and " + std::to_string(nodes.size()) + " nodes");
>>>>>>> b475dbb3
}


/**
 * Get the best classification for any non-link edges from a node.
 * @param  edges The file backed list of edges in the graph.
 * @return  Returns the best (most important) classification
 */
// Gets the most important class among the node's edges
uint32_t GetBestNonLinkClass(const std::map<Edge, size_t>& edges) {
  uint32_t bestrc = kAbsurdRoadClass;
  for (const auto& edge : edges)
    if (!edge.first.attributes.link)
      if (edge.first.attributes.importance < bestrc)
        bestrc = edge.first.attributes.importance;
  return bestrc;
}


// Reclassify links (ramps and turn channels).
void ReclassifyLinks(const std::string& ways_file,
                     const std::string& nodes_file,
                     const std::string& edges_file,
                     DataQuality& stats) {
  LOG_INFO("Reclassifying link graph edges...")

  uint32_t count = 0;
  std::unordered_set<size_t> visitedset;  // Set of visited nodes
  std::unordered_set<size_t> expandset;   // Set of nodes to expand
  std::list<size_t> linkedgeindexes;     // Edge indexes to reclassify
  std::multiset<uint32_t> endrc;           //
  sequence<OSMWay> ways(ways_file, false);
  sequence<Edge> edges(edges_file, false);
  sequence<Node> nodes(nodes_file, false);
  //std::set<size_t> indices;

  //try to expand
  auto expand = [&expandset, &endrc, &nodes, &edges, &visitedset] (const Edge& edge, const sequence<Node>::iterator& node_itr) {
    auto end_node_itr = (edge.sourcenode_ == node_itr.position() ? nodes[edge.targetnode_] : node_itr);
    auto end_node_bundle = collect_node_edges(end_node_itr, nodes, edges);
    if (end_node_bundle.node.attributes_.non_link_edge &&
        end_node_bundle.link_count < 2) {
      endrc.insert(GetBestNonLinkClass(end_node_bundle.node_edges));
    } else if (visitedset.find(end_node_itr.position()) == visitedset.end()){
      expandset.insert(end_node_itr.position());
    }
  };

  //for each node
  sequence<Node>::iterator node_itr = nodes.begin();
  while (node_itr != nodes.end()) {
    // If the node has a both links and non links at it
    auto bundle = collect_node_edges(node_itr, nodes, edges);
    if (bundle.node.attributes_.link_edge && bundle.node.attributes_.non_link_edge) {
      // Get the highest classification of non-link edges at this node
      endrc = { GetBestNonLinkClass(bundle.node_edges) };

      // Expand from all link edges
      for (const auto& startedge : bundle.node_edges) {
        // Get the edge information. Skip non-link edges and link edges
        // already reclassified
        if (!startedge.first.attributes.link ||
             startedge.first.attributes.reclass_link) {
          continue;
        }

        // Clear the visited set and start expanding at the end of this edge
        visitedset = {};
        expandset = {};
        linkedgeindexes = { startedge.second };
        expand(startedge.first, node_itr);

        // Expand edges until all paths reach a node that has a non-link and
        // only one link edge
        while (!expandset.empty()) {
          // Expand all edges from this node and pop from expand set
          auto expand_node_itr = nodes[*expandset.begin()];
          auto expanded = collect_node_edges(expand_node_itr, nodes, edges);
          visitedset.insert(expand_node_itr.position());
          expandset.erase(expandset.begin());
          for (const auto& expandededge : expanded.node_edges) {
            // Do not allow use of the start edge or any non-link edge
            if (expandededge.second == startedge.second ||
                !expandededge.first.attributes.link) {
              continue;
            }
            // Expand from end node of this edge
            expand(expandededge.first, expand_node_itr);
          }
        }

        // Once expand list is empty - mark all link edges encountered
        // with the specified classification / importance and break out
        // of this loop (can still expand other ramp edges
        // from the starting node
        // Make sure this connects...
        if (endrc.size() < 2) {
          stats.AddIssue(kUnconnectedLinkEdge, GraphId(), (*ways[startedge.first.wayindex_]).way_id(), 0);
        }
        else {
          // Set to the value of the 2nd best road class of all
          // connections. This protects against downgrading links
          // when branches occur.
          uint32_t rc = *(++endrc.cbegin());
          for (auto idx : linkedgeindexes) {
            sequence<Edge>::iterator element = edges[idx];
            auto edge = *element;
            edge.attributes.reclass_link = true;
            if (rc > edge.attributes.importance) {
              edge.attributes.importance = rc;
              element = edge;
              //indices.insert(idx);
              count++;
            }
          }
        }
      }
    }

    //go to the next node
    node_itr += bundle.node_count;
  }

  /*for(const auto& b : indices)
    LOG_INFO(std::to_string(b));*/

  LOG_INFO("Finished with " + std::to_string(count) + " reclassified.");
}

/**
 * Get the use for a link (either a kRamp or kTurnChannel)
 * TODO - validate logic with some real world cases.
 */
Use GetLinkUse(const std::pair<Edge, size_t>& edge_pair, const RoadClass rc,
               const float length, sequence<Node>& nodes, sequence<Edge>& edges) {
  // Assume link that has highway = motorway or trunk is a ramp.
  // Also, if length is > kMaxTurnChannelLength we assume this is a ramp
  if (rc == RoadClass::kMotorway || rc == RoadClass::kTrunk ||
      length > kMaxTurnChannelLength) {
    return Use::kRamp;
  }

  // TODO - if there is a exit sign or exit number present this is
  // considered kRamp. Do we have this information anywhere yet?

  // Both end nodes have to connect to a non-link edge. If either end node
  // connects only to "links" this likely indicates a split or fork,
  // which are not so prevalent in turn channels.
  auto startnode_itr = nodes[edge_pair.first.sourcenode_];
  auto startnd = collect_node_edges(startnode_itr, nodes, edges);
  auto endnode_itr = nodes[edge_pair.first.targetnode_];
  auto endnd = collect_node_edges(endnode_itr, nodes, edges);
  if (startnd.node.attributes_.non_link_edge && endnd.node.attributes_.non_link_edge) {
    // If either end node connects to another link then still
    // call it a ramp. So turn channels are very short and ONLY connect
    // to non-link edges without any exit signs.
    for (const auto& edge : startnd.node_edges) {
      if (edge.second != edge_pair.second && edge.first.attributes.link) {
        return Use::kRamp;
      }
    }
    for (const auto& edge : endnd.node_edges) {
      if (edge.second != edge_pair.second && edge.first.attributes.link) {
        return Use::kRamp;
      }
    }
    return Use::kTurnChannel;
  }
  else {
    return Use::kRamp;
  }
}

float UpdateLinkSpeed(const Use use, const RoadClass rc, const float spd) {
  if (use == Use::kTurnChannel) {
    return spd * 0.9f;
  } else if (use == Use::kRamp) {
    if (rc == RoadClass::kMotorway) {
      return 95.0f;
    } else if (rc == RoadClass::kTrunk) {
      return 80.0f;
    } else if (rc == RoadClass::kPrimary) {
      return 65.0f;
    } else if (rc == RoadClass::kSecondary) {
      return 50.0f;
    } else if (rc == RoadClass::kTertiary) {
      return 40.0f;
    } else if (rc == RoadClass::kUnclassified) {
      return 35.0f;
    } else {
      return 25.0f;
    }
  }
  return spd;
}
/*
struct DuplicateEdgeInfo {
  uint32_t edgeindex;
  uint32_t length;

  DuplicateEdgeInfo() : edgeindex(0), length(0) { }
  DuplicateEdgeInfo(const uint32_t idx, const uint32_t l)
      : edgeindex(idx),
        length(l) {
  }
};

void CheckForDuplicates(const GraphId& nodeid, const Node& node,
                const std::vector<uint32_t>& edgelengths,
                const std::unordered_map<GraphId, std::vector<Node>>& nodes,
                const std::vector<Edge>& edges,
                const std::vector<OSMWay>& ways, std::atomic<DataQuality*>& stats) {
  uint32_t edgeindex;
  GraphId endnode;
  std::unordered_map<GraphId, DuplicateEdgeInfo> endnodes;
  uint32_t n = 0;
  for (auto edgeindex : node.edges) {
    const Edge& edge = edges[edgeindex];
    if (edge.sourcenode_ == nodeid) {
      endnode = edge.targetnode_;
    } else {
      endnode = edge.sourcenode_;
    }

    // Check if the end node is already in the set of edges from this node
    const auto en = endnodes.find(endnode);
    if (en != endnodes.end() && en->second.length == edgelengths[n]) {
      uint64_t wayid1 = ways[edges[en->second.edgeindex].wayindex_].way_id();
      uint64_t wayid2 = ways[edges[edgeindex].wayindex_].way_id();
      (*stats).AddIssue(kDuplicateWays, GraphId(), wayid1, wayid2);
    } else {
      endnodes.emplace(std::piecewise_construct,
                       std::forward_as_tuple(endnode),
                       std::forward_as_tuple(edgeindex, edgelengths[n]));
    }
    n++;
  }
}
*/
uint32_t CreateSimpleTurnRestriction(const uint64_t wayid, const size_t endnode,
    sequence<Node>& nodes, sequence<Edge>& edges, const OSMData& osmdata,
    sequence<OSMWay>& ways, DataQuality& stats) {

  auto res = osmdata.restrictions.equal_range(wayid);
  if (res.first == osmdata.restrictions.end()) {
    return 0;
  }

  // Edge is the from edge of a restriction. Find all TRs (if any)
  // through the target (end) node of this directed edge.
  auto node_itr = nodes[endnode];
  auto node = *node_itr;
  std::vector<OSMRestriction> trs;
  for (auto r = res.first; r != res.second; ++r) {
    if (r->second.via() == node.node.osmid) {
      if (r->second.day_on() != DOW::kNone) {
        stats.timedrestrictions++;
      } else {
        trs.push_back(r->second);
      }
    }
  }
  if (trs.empty()) {
    return 0;
  }

  // Get the way Ids of the edges at the endnode
  std::vector<uint64_t> wayids;
  auto bundle = collect_node_edges(node_itr, nodes, edges);
  for (const auto& edge : bundle.node_edges) {
    wayids.push_back((*ways[edge.first.wayindex_]).osmwayid_);
  }

  // There are some cases where both ONLY and NO restriction types are
  // present. Allow this. Iterate through all restrictions and set the
  // restriction mask to include the indexes of restricted turns.
  uint32_t mask = 0;
  for (const auto& tr : trs) {
    switch (tr.type()) {
    case RestrictionType::kNoLeftTurn:
    case RestrictionType::kNoRightTurn:
    case RestrictionType::kNoStraightOn:
    case RestrictionType::kNoUTurn:
      // Iterate through the edge wayIds until the matching to way Id is found
      for (uint32_t idx = 0, n = wayids.size(); idx < n; idx++) {
        if (wayids[idx] == tr.to()) {
          mask |= (1 << idx);
          break;
        }
      }
      break;

    case RestrictionType::kOnlyRightTurn:
    case RestrictionType::kOnlyLeftTurn:
    case RestrictionType::kOnlyStraightOn:
      // Iterate through the edge wayIds - any non-matching edge is added
      // to the turn restriction
      for (uint32_t idx = 0, n = wayids.size(); idx < n; idx++) {
        if (wayids[idx] != tr.to()) {
          mask |= (1 << idx);
        }
      }
      break;
    }
  }

  // Return the restriction mask
  return mask;
}

void BuildTileSet(const std::string& ways_file, const std::string& way_nodes_file,
    const std::string& nodes_file, const std::string& edges_file,
    const TileHierarchy& hierarchy, const OSMData& osmdata,
    std::map<GraphId, size_t>::const_iterator tile_start, std::map<GraphId, size_t>::const_iterator tile_end,
    std::promise<DataQuality>& result) {

  std::string thread_id = static_cast<std::ostringstream&>(std::ostringstream() << std::this_thread::get_id()).str();
  LOG_INFO("Thread " + thread_id + " started");

  sequence<OSMWay> ways(ways_file, false);
  sequence<OSMWayNode> way_nodes(way_nodes_file, false);
  sequence<Edge> edges(edges_file, false);
  sequence<Node> nodes(nodes_file, false);

  // Method to get the shape for an edge - since LL is stored as a pair of
  // floats we need to change into PointLL to get length of an edge
  const auto EdgeShape = [&way_nodes](size_t idx, const size_t count) {
    std::vector<PointLL> shape;
    shape.reserve(count);
    for (size_t i = 0; i < count; ++i) {
      auto node = (*way_nodes[idx++]).node;
      shape.emplace_back(node.lng, node.lat);
    }
    return shape;
  };

  // For each tile in the task
  bool added = false;
  DataQuality stats;
  for(; tile_start != tile_end; ++tile_start) {
    try {
      // What actually writes the tile
      GraphTileBuilder graphtile;

      // Iterate through the nodes
      uint32_t idx = 0;                 // Current directed edge index
      uint32_t directededgecount = 0;
      //for each node in the tile
      auto node_itr = nodes[tile_start->second];
      while (node_itr != nodes.end() && (*node_itr).graph_id.Tile_Base() == tile_start->first.Tile_Base()) {
        //amalgamate all the node duplicates into one and the edges that connect to it
        //this moves the iterator for you
        auto bundle = collect_node_edges(node_itr, nodes, edges);
        const auto& node = bundle.node;
        PointLL node_ll{node.lng, node.lat};

        // Look for potential duplicates
        //CheckForDuplicates(nodeid, node, edgelengths, nodes, edges, osmdata.ways, stats);

        // Build directed edges. Track the best classification/importance
        // of outbound edges from this node.
        uint32_t n = 0;
        RoadClass bestclass = RoadClass::kServiceOther;
        std::vector<DirectedEdgeBuilder> directededges;
        for (const auto& edge_pair : bundle.node_edges) {
          // Get the edge and way
          const Edge& edge = edge_pair.first;
          const OSMWay w = *ways[edge.wayindex_];

          // Get the shape for the edge and compute its length
          auto shape = EdgeShape(edge.llindex_, edge.attributes.llcount);
          uint32_t length = static_cast<uint32_t>(PointLL::Length(shape) + .5f);

          // Determine orientation along the edge (forward or reverse between
          // the 2 nodes). Check for edge error.
          bool forward = edge.sourcenode_ == node_itr.position();
          size_t source = edge.sourcenode_, target = edge.targetnode_;
          if (!forward)
            std::swap(source, target);

          // If link is set test to see if we can infer that the edge
          // is a turn channel. Update speed for link edges.
          float speed = w.speed();
          RoadClass rc = static_cast<RoadClass>(edge.attributes.importance);
          Use use = w.use();
          if (w.link()) {
            use = GetLinkUse(edge_pair, rc, length, nodes, edges);
            if (use == Use::kTurnChannel)
              stats.turnchannelcount++;
            speed = UpdateLinkSpeed(use, rc, w.speed());
          }

          // Infer cul-de-sac if a road edge is a loop and is low
          // classification. TODO - do we need length limit?
          if (use == Use::kRoad && source == target &&
              rc > RoadClass::kTertiary) {
            use = Use::kCuldesac;
            stats.culdesaccount++;
          }

          // Handle simple turn restrictions that originate from this
          // directed edge
          uint32_t restrictions = CreateSimpleTurnRestriction(w.way_id(),
            target, nodes, edges, osmdata, ways, stats);
          if (restrictions != 0)
            stats.simplerestrictions++;

          // traffic signal exists at an intersection node
          // OR
          // traffic signal exists at a non-intersection node
          // forward signal must exist if forward direction and vice versa.
          // if forward and backward signal flags are not set then only set for oneways.
          bool has_signal = (!forward && node.traffic_signal()) ||
            ((edge.attributes.traffic_signal) &&
            ((forward && edge.attributes.forward_signal) || (!forward && edge.attributes.backward_signal) ||
            (w.oneway() && !edge.attributes.forward_signal && !edge.attributes.backward_signal)));

          // Add a directed edge and get a reference to it
          directededges.emplace_back(w, (*nodes[target]).graph_id, forward, length,
                        speed, use, rc, n, has_signal, restrictions);
          DirectedEdgeBuilder& directededge = directededges.back();

          // Update the node's best class
          bestclass = std::min(bestclass, directededge.classification());

          // Check for updated ref from relations.
          std::string ref;
          auto iter = osmdata.way_ref.find(w.way_id());
          if (iter != osmdata.way_ref.end()) {
            if (w.ref_index() != 0)
              ref = GraphBuilder::GetRef(osmdata.ref_offset_map.name(w.ref_index()),iter->second);
          }

          // Add edge info to the tile and set the offset in the directed edge
          uint32_t edge_info_offset = graphtile.AddEdgeInfo(
            edge_pair.second, (*nodes[source]).graph_id, (*nodes[target]).graph_id, shape,
            w.GetNames(ref, osmdata.ref_offset_map, osmdata.name_offset_map),
            added);
          directededge.set_edgeinfo_offset(edge_info_offset);

          // TODO - update logic so we limit the CreateExitSignInfoList calls
          // TODO - Also, we will have to deal with non ramp signs
          // Any exits for this directed edge? is auto and oneway?
          std::vector<SignInfo> exits = GraphBuilder::CreateExitSignInfoList(node, w, osmdata);
          if (!exits.empty() && directededge.forwardaccess()
               && directededge.use() == Use::kRamp) {
            graphtile.AddSigns(idx, exits);
            directededge.set_exitsign(true);
          }

          //TODO: If this was a loop edge we need its twin because this node wont be encountered again
          /*if(source == target) {
            idx++;
            n++;
            auto flipped = directededge.flipped();
            flipped.set_localedgeidx(n);
            directededges.emplace_back();
          }*/

          // Increment the directed edge index within the tile
          idx++;
          n++;
        }

        // Set the node lat,lng, index of the first outbound edge, and the
        // directed edge count from this edge and the best road class
        // from the node. Increment directed edge count.
        NodeInfoBuilder nodebuilder(node_ll, directededgecount, n, bestclass, node.access_mask(),
                                    node.type(), (n == 1), node.traffic_signal());

        directededgecount += n;

        // Add node and directed edge information to the tile
        graphtile.AddNodeAndDirectedEdges(nodebuilder, directededges);

        // Increment the counts in the histogram
        stats.node_counts[directededges.size()]++;

        // Next node in the tile
        node_itr += bundle.node_count;
      }

      // Write the actual tile to disk
      graphtile.StoreTileData(hierarchy, tile_start->first);

      // Made a tile
      LOG_INFO((boost::format("Thread %1% wrote tile %2%: %3% bytes") % thread_id % tile_start->first % graphtile.size()).str());
    }// Whatever happens in Vegas..
    catch(std::exception& e) {
      // ..gets sent back to the main thread
      result.set_exception(std::current_exception());
      LOG_ERROR((boost::format("Thread %1% failed tile %2%: %3%") % thread_id % tile_start->first % e.what()).str());
      return;
    }
  }
  // Let the main thread see how this thread faired
  result.set_value(stats);
}

// Build tiles for the local graph hierarchy
void BuildLocalTiles(const unsigned int thread_count, const OSMData& osmdata,
  const std::string& ways_file, const std::string& way_nodes_file,
  const std::string& nodes_file, const std::string& edges_file,
  const std::map<GraphId, size_t>& tiles, const TileHierarchy& tile_hierarchy, DataQuality& stats) {

  LOG_INFO("Building " + std::to_string(tiles.size()) + " tiles with " + std::to_string(thread_count) + " threads...");

  // A place to hold worker threads and their results, be they exceptions or otherwise
  std::vector<std::shared_ptr<std::thread> > threads(thread_count);

  // Hold the results (DataQuality/stats) for the threads
  std::vector<std::promise<DataQuality> > results(threads.size());

  // Divvy up the work
  size_t floor = tiles.size() / threads.size();
  size_t at_ceiling = tiles.size() - (threads.size() * floor);
  std::map<GraphId, size_t>::const_iterator tile_start, tile_end = tiles.begin();

  // Atomically pass around stats info
  LOG_INFO(std::to_string(tiles.size()) + " tiles");
  for (size_t i = 0; i < threads.size(); ++i) {
    // Figure out how many this thread will work on (either ceiling or floor)
    size_t tile_count = (i < at_ceiling ? floor + 1 : floor);
    // Where the range begins
    tile_start = tile_end;
    // Where the range ends
    std::advance(tile_end, tile_count);
    // Make the thread
    threads[i].reset(
      new std::thread(BuildTileSet,  std::cref(ways_file), std::cref(way_nodes_file),
                      std::cref(nodes_file), std::cref(edges_file), std::cref(tile_hierarchy),
                      std::cref(osmdata), tile_start, tile_end, std::ref(results[i]))
    );
  }

  // Join all the threads to wait for them to finish up their work
  for (auto& thread : threads) {
    thread->join();
  }

  LOG_INFO("Finished");

  // Check all of the outcomes and accumulate stats
  for (auto& result : results) {
    // If something bad went down this will rethrow it
    try {
      // Add statistics and log issues on this thread
      const auto& stat = result.get_future().get();
      stats.AddStatistics(stat);
      stat.LogIssues();
    }
    catch(std::exception& e) {
      //TODO: throw further up the chain?
    }
  }
}

}

namespace valhalla {
namespace mjolnir {

// Build the graph from the input
void GraphBuilder::Build(const boost::property_tree::ptree& pt, const OSMData& osmdata,
    const std::string& ways_file, const std::string& way_nodes_file) {
  std::string nodes_file = "nodes.bin";
  std::string edges_file = "edges.bin";
  TileHierarchy tile_hierarchy(pt.get_child("hierarchy"));
  unsigned int threads = std::max(static_cast<unsigned int>(1),
    pt.get<unsigned int>("concurrency", std::thread::hardware_concurrency()));
  const auto& tl = tile_hierarchy.levels().rbegin();
  uint8_t level = tl->second.level;

  // Make the edges and nodes in the graph
  ConstructEdges(osmdata, ways_file, way_nodes_file, nodes_file, edges_file, tl->second.tiles.TileSize(),
    [&tile_hierarchy, &level](const OSMNode& node) {
      return tile_hierarchy.GetGraphId({node.lng, node.lat}, level);
    }
  );

  // Line up the nodes and then re-map the edges that the edges to them
  auto tiles = SortGraph(nodes_file, edges_file, tile_hierarchy, level);

  // Reclassify links (ramps). Cannot do this when building tiles since the
  // edge list needs to be modified
  DataQuality stats;
  ReclassifyLinks(ways_file, nodes_file, edges_file, stats);

  // Build tiles at the local level. Form connected graph from nodes and edges.
  BuildLocalTiles(threads, osmdata, ways_file, way_nodes_file, nodes_file, edges_file, tiles, tile_hierarchy, stats);

  stats.LogStatistics();
}


// Get highway refs from relations
std::string GraphBuilder::GetRef(const std::string& way_ref, const std::string& relation_ref) {
  bool found = false;
  std::string refs;
  std::vector<std::string> way_refs = GetTagTokens(way_ref); // US 51;I 57
  std::vector<std::string> refdirs = GetTagTokens(relation_ref);// US 51|north;I 57|north
  for (auto& ref : way_refs) {
    found = false;
    for (const auto& refdir : refdirs) {
      std::vector<std::string> tmp = GetTagTokens(refdir,'|'); // US 51|north
      if (tmp.size() == 2) {
        if (tmp[0] == ref) { // US 51 == US 51
          if (!refs.empty())
            refs += ";" + ref + " " + tmp[1];// ref order of the way wins.
          else
            refs = ref + " " + tmp[1];
          found = true;
          break;
        }
      }
    }

    if (!found) {   // no direction found in relations for this ref
      if (!refs.empty())
        refs += ";" + ref;
      else
        refs = ref;
    }
  }
  return refs;
}

std::vector<SignInfo> GraphBuilder::CreateExitSignInfoList(const OSMNode& node, const OSMWay& way, const OSMData& osmdata) {

  std::vector<SignInfo> exit_list;

  ////////////////////////////////////////////////////////////////////////////
  // NUMBER

  // Exit sign number
  if (way.junction_ref_index() != 0) {
    exit_list.emplace_back(Sign::Type::kExitNumber,
            osmdata.ref_offset_map.name(way.junction_ref_index()));
  }  else if (node.ref()) {
    exit_list.emplace_back(Sign::Type::kExitNumber,
            osmdata.node_ref.find(node.osmid)->second);
  }

  ////////////////////////////////////////////////////////////////////////////
  // BRANCH

  bool has_branch = false;

  // Exit sign branch refs
  if (way.destination_ref_index() != 0) {
    has_branch = true;
    std::vector<std::string> branch_refs = GetTagTokens(
        osmdata.ref_offset_map.name(way.destination_ref_index()));
    for (auto& branch_ref : branch_refs) {
      exit_list.emplace_back(Sign::Type::kExitBranch, branch_ref);
    }
  }

  // Exit sign branch road names
  if (way.destination_street_index() != 0) {
    has_branch = true;
    std::vector<std::string> branch_streets = GetTagTokens(
        osmdata.name_offset_map.name(way.destination_street_index()));
    for (auto& branch_street : branch_streets) {
      exit_list.emplace_back(Sign::Type::kExitBranch, branch_street);
    }
  }

  ////////////////////////////////////////////////////////////////////////////
  // TOWARD

  bool has_toward = false;

  // Exit sign toward refs
  if (way.destination_ref_to_index() != 0) {
    has_toward = true;
    std::vector<std::string> toward_refs = GetTagTokens(
        osmdata.ref_offset_map.name(way.destination_ref_to_index()));
    for (auto& toward_ref : toward_refs) {
      exit_list.emplace_back(Sign::Type::kExitToward, toward_ref);
    }
  }

  // Exit sign toward streets
  if (way.destination_street_to_index() != 0) {
    has_toward = true;
    std::vector<std::string> toward_streets = GetTagTokens(
        osmdata.name_offset_map.name(way.destination_street_to_index()));
    for (auto& toward_street : toward_streets) {
      exit_list.emplace_back(Sign::Type::kExitToward, toward_street);
    }
  }

  // Exit sign toward locations
  if (way.destination_index() != 0) {
    has_toward = true;
    std::vector<std::string> toward_names = GetTagTokens(
        osmdata.name_offset_map.name(way.destination_index()));
    for (auto& toward_name : toward_names) {
      exit_list.emplace_back(Sign::Type::kExitToward, toward_name);
    }
  }

  ////////////////////////////////////////////////////////////////////////////
  // Process exit_to only if other branch or toward info does not exist
  if (!has_branch && !has_toward) {
    if (node.exit_to()) {

      std::string tmp;
      std::size_t pos;
      std::vector<std::string> exit_tos = GetTagTokens(
          osmdata.node_exit_to.find(node.osmid)->second);
      for (auto& exit_to : exit_tos) {

        tmp = exit_to;

        boost::algorithm::to_lower(tmp);

        //remove the "To" For example:  US 11;To I 81;Carlisle;Harrisburg
        if (boost::starts_with(tmp, "to ")) {
            exit_list.emplace_back(Sign::Type::kExitToward, exit_to.substr(3));
            continue;
        }
        //remove the "Toward" For example:  US 11;Toward I 81;Carlisle;Harrisburg
        if (boost::starts_with(tmp, "toward ")) {
            exit_list.emplace_back(Sign::Type::kExitToward, exit_to.substr(7));
            continue;
        }

        std::size_t found = tmp.find(" to ");

        //Default to kToward if found twice or "toward" found as well; otherwise, <branch> to <toward>
        //For example:  I 95 to I 695
        if (found != std::string::npos &&
           (tmp.find(" to ",found+4) == std::string::npos && tmp.find(" toward ") == std::string::npos)) {

            exit_list.emplace_back(Sign::Type::kExitBranch, exit_to.substr(0,found));

            exit_list.emplace_back(Sign::Type::kExitToward, exit_to.substr(found+4));
            continue;
        }

        found = tmp.find(" toward ");

        //Default to kToward if found twice or "to" found as well; otherwise, <branch> toward <toward>
        //For example:  I 95 to I 695
        if (found != std::string::npos &&
            (tmp.find(" toward ",found+8) == std::string::npos && tmp.find(" to ") == std::string::npos)) {

          exit_list.emplace_back(Sign::Type::kExitBranch, exit_to.substr(0,found));

          exit_list.emplace_back(Sign::Type::kExitToward, exit_to.substr(found+8));
          continue;
        }

        //default to toward.
        exit_list.emplace_back(Sign::Type::kExitToward, exit_to);
      }
    }
  }

  ////////////////////////////////////////////////////////////////////////////
  // NAME

  // Exit sign name
  if (node.name()) {
    std::vector<std::string> names = GetTagTokens(
            osmdata.node_name.find(node.osmid)->second);
    for (auto& name : names) {
      exit_list.emplace_back(Sign::Type::kExitName, name);
    }
  }

  return exit_list;
}

}
}<|MERGE_RESOLUTION|>--- conflicted
+++ resolved
@@ -314,12 +314,8 @@
       }
     }
   }
-<<<<<<< HEAD
 
   LOG_INFO("Finished with " + std::to_string(edges.size()) + " graph edges");
-=======
-  LOG_INFO("Finished with " + std::to_string(edges.size()) + " edges and " + std::to_string(nodes.size()) + " nodes");
->>>>>>> b475dbb3
 }
 
 
