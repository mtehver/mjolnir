

#include "mjolnir/graphbuilder.h"
#include "mjolnir/util.h"

// Use open source PBF reader from:
//     https://github.com/CanalTP/libosmpbfreader
#include "osmpbfreader.h"

#include <future>
#include <utility>
#include <thread>
#include <boost/format.hpp>
#include <boost/algorithm/string.hpp>

#include <valhalla/midgard/logging.h>
#include <valhalla/midgard/aabb2.h>
#include <valhalla/midgard/pointll.h>
#include <valhalla/midgard/polyline2.h>
#include <valhalla/midgard/tiles.h>
#include <valhalla/baldr/graphid.h>
#include <valhalla/baldr/graphconstants.h>
#include <valhalla/baldr/signinfo.h>

#include "mjolnir/graphtilebuilder.h"
#include "mjolnir/edgeinfobuilder.h"

using namespace valhalla::midgard;
using namespace valhalla::baldr;

namespace valhalla {
namespace mjolnir {

// Number of tries when determining not thru edges
constexpr uint32_t kMaxNoThruTries = 256;

// Absurd classification.
constexpr uint32_t kAbsurdRoadClass = 777777;

// Method to get the shape for an edge - since LL is stored as a pair of
// floats we need to change into PointLL to get length of an edge
std::vector<midgard::PointLL> Edge::shape() const {
  std::vector<midgard::PointLL> lls;
  for (const OSMLatLng& ll : latlngs_) {
    lls.emplace_back(ll.first, ll.second);
  }
  return lls;
}


// Construct GraphBuilder based on properties file and input PBF extract
GraphBuilder::GraphBuilder(const boost::property_tree::ptree& pt)
    : tile_hierarchy_(pt.get_child("hierarchy")),
      stats_(new DataQuality()),
      threads_(std::max(static_cast<unsigned int>(1), pt.get<unsigned int>("concurrency", std::thread::hardware_concurrency()))){
}

// Delete the OSM node map.
void delete_node_map(OSMData& osmdata) {
  std::unordered_map<uint64_t, OSMNode> tmp;
  tmp.swap(osmdata.nodes);
}

// Delete the OSM node reference vector.
void delete_noderefs(OSMData& osmdata) {
  NodeRefVector tmp;
  tmp.swap(osmdata.noderefs);
}

// Build the graph from the input
void GraphBuilder::Build(OSMData& osmdata) {
  // Construct edges
  std::clock_t start = std::clock();
  ConstructEdges(osmdata);
  uint32_t msecs = (std::clock() - start) / (double)(CLOCKS_PER_SEC / 1000);
  LOG_INFO("ConstructEdges took " + std::to_string(msecs) + " ms");

  // No longer need the OSMNodes map in osmdata - can we recover its
  // memory?
  LOG_INFO("Sizeof OSM node map: " + std::to_string(osmdata.nodes.size()));
  delete_node_map(osmdata);
  LOG_INFO("After delete: Sizeof OSM node map: " + std::to_string(osmdata.nodes.size()));
  LOG_INFO("Sizeof OSM node refs: " + std::to_string(osmdata.noderefs.size()));
  delete_noderefs(osmdata);
  LOG_INFO("After delete: Sizeof OSM node refs: " + std::to_string(osmdata.noderefs.size()));

  // Sort the edge indexes at the nodes (by driveability and importance)
  // TODO (do we still need to do this??)
/** start = std::clock();
  SortEdgesFromNodes();
  msecs = (std::clock() - start) / (double)(CLOCKS_PER_SEC / 1000);
  LOG_INFO("SortEdges took " + std::to_string(msecs) + " ms");  **/

  // Reclassify links (ramps). Cannot do this when building tiles since the
  // edge list needs to be modified
  start = std::clock();
  ReclassifyLinks(osmdata.ways);
  msecs = (std::clock() - start) / (double)(CLOCKS_PER_SEC / 1000);
  LOG_INFO("ReclassifyLinks took " + std::to_string(msecs) + " ms");

  // Tile the nodes at the base (local) level
  start = std::clock();
  const auto& tl = tile_hierarchy_.levels().rbegin();
  TileNodes(tl->second.tiles.TileSize(), tl->second.level);
  msecs = (std::clock() - start) / (double)(CLOCKS_PER_SEC / 1000);
  LOG_INFO("TileNodes took " + std::to_string(msecs) + " ms");

  // Iterate through edges - tile the end nodes to create connected graph
  start = std::clock();
  BuildLocalTiles(tl->second.level, osmdata.ways,osmdata.node_ref,
                  osmdata.node_exit_to, osmdata.node_name, osmdata.way_ref);
  msecs = (std::clock() - start) / (double)(CLOCKS_PER_SEC / 1000);
  LOG_INFO("BuildLocalTiles took " + std::to_string(msecs) + " ms");

  // Log statistics and issues
  stats_->Log();
}

// Construct edges in the graph.
// TODO - compare logic to example_routing app. to see why the edge
// count differs.
void GraphBuilder::ConstructEdges(const OSMData& osmdata) {
  // Reserve size for the Node map
  nodes_.reserve(osmdata.intersection_count);

  // Iterate through the OSM ways
  uint32_t edgeindex = 0;
  uint64_t startnodeid, nodeid;
  edges_.reserve(osmdata.edge_count);
  for (size_t wayindex = 0; wayindex < osmdata.ways.size(); wayindex++) {
    // Get some way attributes needed for the edge
    const auto& way = osmdata.ways[wayindex];

    // Start an edge at the first node of the way and add the
    // edge index to the node
    startnodeid = nodeid = osmdata.noderefs[way.noderef_index()];
    const auto& osmnode = osmdata.nodes.find(nodeid)->second;
    Edge edge(nodeid, wayindex, osmnode.latlng(), way);

    // If Node exists add an edge to it, otherwise construct Node, add an
    // edge and add it to the map
    auto node = nodes_.find(nodeid);
    if (node == nodes_.end()) {
      nodes_.emplace(std::piecewise_construct,
                     std::forward_as_tuple(nodeid),
                     std::forward_as_tuple(osmnode, edgeindex, way.link()));
    }
    else {
      node->second.AddEdge(edgeindex, way.link());
    }

    // Iterate through the nodes of the way and add lat,lng to the current
    // way until a node with > 1 uses is found.
    for (size_t i = 1; i < way.node_count(); i++) {
      // Add the node lat,lng to the edge shape.
      nodeid  = osmdata.noderefs[way.noderef_index() + i];
      const auto& osmnode = osmdata.nodes.find(nodeid)->second;
      edge.AddLL(osmnode.latlng());

      // If a is an intersection or the end of the way
      // it's a node of the road network graph
      if (osmnode.intersection()) {
        // End the current edge and add its edge index to the node
        edge.targetnode_ = nodeid;

        // If Node exists add an edge to it, otherwise construct Node, add an
        // edge and add it to the map
        auto node = nodes_.find(nodeid);
        if (node == nodes_.end()) {
          nodes_.emplace(std::piecewise_construct,
                         std::forward_as_tuple(nodeid),
                         std::forward_as_tuple(osmnode, edgeindex, way.link()));

          // Is there a better way to save this for use later?
          node = nodes_.find(nodeid);
        }
        else {
          // Add the edgeindex to the node (unless this is a loop with same
          // start and end node Ids)
          if (startnodeid != nodeid) {
            node->second.AddEdge(edgeindex, way.link());
          }
        }

        // Add the edge to the list of edges
        edges_.emplace_back(std::move(edge));
        edgeindex++;

        // Start a new edge if this is not the last node in the way
        if (i < way.node_count() - 1) {
          startnodeid = nodeid;
          edge = Edge(nodeid, wayindex, osmnode.latlng(), way);
          node->second.AddEdge(edgeindex, way.link());
        }
      }
    }
  }
  LOG_INFO("Constructed " + std::to_string(edges_.size()) + " edges");
}

class EdgeSorter {
 public:
  EdgeSorter(const std::vector<Edge>& edges)
     : osmnodeid_(0),
       edges_(edges) {
  }
  void SetNodeId(const uint64_t nodeid) {
    osmnodeid_ = nodeid;
  }
  bool operator() (const uint32_t e1index, const uint32_t e2index) const {
    const Edge& e1 = edges_[e1index];
    const Edge& e2 = edges_[e2index];

    // Check if edges are forward or reverse
    bool e1forward = (e1.sourcenode_ == osmnodeid_);
    bool e2forward = (e2.sourcenode_ == osmnodeid_);

    bool e1drive = ((e1forward && e1.attributes_.fields.driveableforward) ||
                       (!e1forward && e1.attributes_.fields.driveablereverse));
    bool e2drive = ((e2forward && e2.attributes_.fields.driveableforward) ||
                       (!e2forward && e2.attributes_.fields.driveablereverse));

    // If both driveable or both not driveable, compare importance
    if (e1drive == e2drive) {
      return e1.attributes_.fields.importance < e2.attributes_.fields.importance;
    } else if (e1drive && !e2drive) {
      return true;
    } else {
      return false;
    }
  }
 private:
  uint64_t osmnodeid_;
  const std::vector<Edge>& edges_;
};

// Sort edge indexes from each node
void GraphBuilder::SortEdgesFromNodes() {
  // Sort the directed edges from the node
  EdgeSorter sorter(edges_);
  for (auto& node : nodes_) {
    sorter.SetNodeId(node.first);
    std::sort(node.second.mutable_edges().begin(),
              node.second.mutable_edges().end(), sorter);
  }
}

uint32_t GraphBuilder::GetBestNonLinkClass(const Node& node) const {
  uint32_t bestrc = kAbsurdRoadClass;
  for (auto idx : node.edges()) {
    const Edge& edge = edges_[idx];
    if (!edge.attributes_.fields.link) {
      if (edge.attributes_.fields.importance < bestrc)
        bestrc = edge.attributes_.fields.importance;
    }
  }
  return bestrc;
}

// Reclassify links (ramps and turn channels).
void GraphBuilder::ReclassifyLinks(const WayVector& ways) {
  uint32_t count = 0;
  std::unordered_set<uint64_t> visitedset;  // Set of visited nodes
  std::unordered_set<uint64_t> expandset;   // Set of nodes to expand
  std::vector<uint32_t> linkedgeindexes;    // Edge indexes to reclassify
  for (const auto& node : nodes_) {
    if (node.second.link_edge() && node.second.non_link_edge()) {
      // Get the highest classification of non-link edges at this node
      uint32_t beststartrc = GetBestNonLinkClass(node.second);

      // Expand from all link edges
      for (auto startedgeindex : node.second.edges()) {
        // Get the edge information. Skip non-link edges
        const Edge& startedge = edges_[startedgeindex];
        if (!startedge.attributes_.fields.link) {
          continue;
        }

        // Clear the sets and edge list
        visitedset.clear();
        expandset.clear();
        linkedgeindexes.clear();

        // Add the start edge to list of links edges to potentially reclassify
        linkedgeindexes.push_back(startedgeindex);

        // If the first end node contains a non-link edge we compute the best
        // classification. If not we add the end node to the expand set.
        uint32_t bestendrc = kAbsurdRoadClass;
        uint64_t endnode = (startedge.sourcenode_ == node.first) ?
            startedge.targetnode_ : startedge.sourcenode_;
        auto firstendnode = nodes_.find(endnode);
        if (firstendnode != nodes_.end()) {
          if (firstendnode->second.non_link_edge()) {
            bestendrc = GetBestNonLinkClass(firstendnode->second);
          } else {
            expandset.insert(endnode);
          }
        }

        // Expand edges until all paths reach a node that has a non-link
        for (uint32_t n = 0; n < 512; n++) {
          // Once expand list is empty - mark all link edges encountered
          // with the specified classification / importance and break out
          // of this loop (can still expand other ramp edges
          // from the starting node
          if (expandset.empty()) {
            // Make sure this connects...
            if (bestendrc == kAbsurdRoadClass)  {
              stats_->AddIssue(kUnconnectedLinkEdge, GraphId(),
                             ways[startedge.wayindex_].way_id(), 0);
            } else {
              // Set to the lower of the 2 best road classes (start and end).
              // Apply this to each of the link edges
              uint32_t rc = std::max(beststartrc, bestendrc);
              for (auto idx : linkedgeindexes) {
                if (rc > edges_[idx].attributes_.fields.importance) {
                  edges_[idx].attributes_.fields.importance = rc;
                  count++;
                }
              }
            }
            break;
          }

          // Get the node off of the expand list and add it to the visited list
          uint64_t expandnode = *expandset.begin();
          expandset.erase(expandset.begin());
          visitedset.insert(expandnode);

          // Expand all edges from this node
          const auto nd = nodes_.find(expandnode);
          if (nd == nodes_.end()) {
            continue;
          }
          for (const auto& edgeindex : nd->second.edges()) {
            // Do not allow use of the start edge
            if (edgeindex == startedgeindex) {
              continue;
            }

            // Add this edge (it should be a link edge) and get its end node
            const Edge& nextedge = edges_[edgeindex];
            if (!nextedge.attributes_.fields.link) {
              LOG_ERROR("Expanding onto non-link edge!");
              continue;
            }
            uint32_t osmendnode = (nextedge.sourcenode_ == expandnode) ?
                    nextedge.targetnode_ : nextedge.sourcenode_;
            linkedgeindexes.push_back(edgeindex);
            const auto endnd = nodes_.find(osmendnode);
            if (endnd == nodes_.end()) {
              continue;
            }

            // If the end node contains any non-links find the best
            // classification - do not expand from this node
            if (endnd->second.non_link_edge()) {
              uint32_t rc = GetBestNonLinkClass(endnd->second);
              if (rc < bestendrc) {
                bestendrc = rc;
              }
            } else if (visitedset.find(osmendnode) == visitedset.end()) {
              // Add to the expand set if not in the visited set
              expandset.insert(osmendnode);
            }
          }
        }
      }
    }
  }
  LOG_INFO((boost::format("Reclassify Links: Count %1%") % count).str());
}

namespace {

class graphbuilder : public GraphBuilder {
 public:
  using GraphBuilder::CreateExitSignInfoList;
  using GraphBuilder::GetRef;
};

// Test if this is a "not thru" edge. These are edges that enter a region that
// has no exit other than the edge entering the region
bool IsNoThroughEdge(const uint64_t startnode, const uint64_t endnode,
                     const uint32_t startedgeindex,
                     const std::unordered_map<uint64_t, Node>& nodes,
                     const std::vector<Edge>& edges) {
  // Add the end node Id to the set of nodes to expand
  std::unordered_set<uint64_t> visitedset;
  std::unordered_set<uint64_t> expandset;
  expandset.insert(endnode);

  // Expand edges until exhausted, the maximum number of expansions occur,
  // or end up back at the starting node. No node can be visited twice.
  for (uint32_t n = 0; n < kMaxNoThruTries; n++) {
    // If expand list is exhausted this is "not thru"
    if (expandset.empty()) {
      return true;
    }

    // Get the node off of the expand list and add it to the visited list.
    // Expand edges from this node.
    uint64_t node = *expandset.begin();
    expandset.erase(expandset.begin());
    visitedset.emplace(node);
    const auto nd = nodes.find(node);
    if (nd != nodes.end()) {
      for (const auto& edgeindex : nd->second.edges()) {
        if (edgeindex == startedgeindex) {
          // Do not allow use of the start edge
          continue;
        }

        // Return false if we have returned back to the start node or we
        // encounter a tertiary road (or better)
        const Edge& edge = edges[edgeindex];
        uint64_t osmendnode = (edge.sourcenode_ == node) ?
                  edge.targetnode_ : edge.sourcenode_;
        if (osmendnode == startnode ||
            edge.attributes_.fields.importance <=
            static_cast<uint32_t>(RoadClass::kTertiaryUnclassified)) {
          return false;
        }

        // Add to the expand set if not in the visited set
        if (visitedset.find(osmendnode) == visitedset.end()) {
          expandset.insert(osmendnode);
        }
      }
    }
  }
  return false;
}

/**
 * Test if a pair of one-way edges exist at the node. One must be
 * inbound and one must be outbound. The current edge is skipped.
 */
bool OnewayPairEdgesExist(const Node& node,
                          const uint32_t edgeindex,
                          const uint64_t wayid,
                          const std::vector<Edge>& edges,
                          const WayVector& ways) {
  // Iterate through the edges from this node. Skip the one with
  // the specified edgeindex
  uint32_t idx;
  bool inbound  = false;
  bool outbound = false;
  for (const auto idx : node.edges()) {
    if (idx == edgeindex) {
      continue;
    }

    // Get the edge and way
    const Edge& edge = edges[idx];
    const OSMWay &w = ways[edge.wayindex_];

    // Skip if this has matching way Id
    if (w.way_id() == wayid) {
      return false;
    }

    // Check if this is oneway inbound
    if (!w.auto_forward() && w.auto_backward()) {
      inbound = true;
    }

    // Check if this is oneway outbound
    if (w.auto_forward() && !w.auto_backward()) {
      outbound = true;
    }
  }
}

bool IsIntersectionInternal(const uint64_t startnode, const uint64_t endnode,
                            const uint32_t edgeindex, const uint64_t wayid,
                            const float length,
                            const std::unordered_map<uint64_t, Node>& nodes,
                            const std::vector<Edge>& edges,
                            const WayVector& ways) {
  // Limit the length of intersection internal edges
  if (length > kMaxInternalLength) {
    return false;
  }

  // Both end nodes must connect to at least 3 edges
  const auto& node1 = nodes.find(startnode)->second;
  if (node1.edge_count() < 3) {
    return false;
  }
  const auto& node2 = nodes.find(endnode)->second;
  if (node2.edge_count() < 3) {
    return false;
  }

  // Each node must have a pair of oneways (one inbound and one outbound)
  if (!OnewayPairEdgesExist(node1, edgeindex, wayid, edges, ways) ||
      !OnewayPairEdgesExist(node2, edgeindex, wayid, edges, ways)) {
    return false;
  }

  // Assume this is an intersection internal edge
  return true;
}

/**
 * Get the use for a link (either a kRamp or kTurnChannel)
 * TODO - validate logic with some real world cases.
 */
Use GetLinkUse(const RoadClass rc, const float length,
               const uint64_t startnode,  const uint64_t endnode,
               const std::unordered_map<uint64_t, Node>& nodes) {
  // Assume link that has highway = motorway or trunk is a ramp.
  // Also, if length is > kMaxTurnChannelLength we assume this is a ramp
  if (rc == RoadClass::kMotorway || rc == RoadClass::kTrunk ||
      length > kMaxTurnChannelLength) {
    return Use::kRamp;
  }

  // TODO - if there is a exit sign or exit number present this is
  // considered kRamp

  // Both end nodes have to connect to a non-link edge. If either end node
  // connects only to "links" this likely indicates a split or fork,
  // which are not so prevalent in turn channels.
  auto startnd = nodes.find(startnode);
  if (startnd != nodes.end()) {
    auto endnd = nodes.find(endnode);
    if (endnd != nodes.end()) {
      if (startnd->second.non_link_edge() && endnd->second.non_link_edge())
        return Use::kTurnChannel;
    }
  }
  return Use::kRamp;
}

float UpdateLinkSpeed(const Use use, const RoadClass rc, const float spd) {
  if (use == Use::kTurnChannel) {
    return spd * 1.25f;
  } else if (use == Use::kRamp) {
    if (rc == RoadClass::kMotorway) {
      return 95.0f;
    } else if (rc == RoadClass::kTrunk) {
      return 80.0f;
    } else if (rc == RoadClass::kPrimary) {
      return 65.0f;
    } else if (rc == RoadClass::kSecondary) {
      return 50.0f;
    } else if (rc == RoadClass::kTertiaryUnclassified) {
      return 40.0f;
    } else {
      return 25.0f;
    }
  }
  return spd;
}

struct DuplicateEdgeInfo {
  uint32_t edgeindex;
  uint32_t length;

  DuplicateEdgeInfo() : edgeindex(0), length(0) { }
  DuplicateEdgeInfo(const uint32_t idx, const uint32_t l)
      : edgeindex(idx),
        length(l) {
  }
};

void CheckForDuplicates(const uint64_t osmnodeid, const Node& node,
                        const std::vector<uint32_t>& edgelengths,
                        const std::unordered_map<uint64_t, Node>& nodes,
                        const std::vector<Edge>& edges,
                        const WayVector& ways, std::atomic<DataQuality*>& stats) {
  uint32_t edgeindex;
  uint64_t endnode;
  std::unordered_map<uint64_t, DuplicateEdgeInfo> endnodes;
  for (size_t n = 0; n < node.edge_count(); n++) {
    edgeindex = node.edges().at(n);
    const Edge& edge = edges[edgeindex];
    if (edge.sourcenode_ == osmnodeid) {
      endnode = nodes.find(edge.targetnode_)->second.graphid().value;
    } else {
      endnode = nodes.find(edge.sourcenode_)->second.graphid().value;
    }

    // Check if the end node is already in the set of edges from this node
    const auto en = endnodes.find(endnode);
    if (en != endnodes.end() && en->second.length == edgelengths[n]) {
      uint64_t wayid1 = ways[edges[en->second.edgeindex].wayindex_].way_id();
      uint64_t wayid2 = ways[edges[edgeindex].wayindex_].way_id();
      (*stats).AddIssue(kDuplicateWays, GraphId(), wayid1, wayid2);
    } else {
      endnodes.emplace(std::piecewise_construct,
                       std::forward_as_tuple(endnode),
                       std::forward_as_tuple(edgeindex, edgelengths[n]));
    }
  }
}

void BuildTileSet(
    std::unordered_map<GraphId, std::vector<uint64_t> >::const_iterator tile_start,
    std::unordered_map<GraphId, std::vector<uint64_t> >::const_iterator tile_end,
    const std::unordered_map<uint64_t, Node>& nodes,
    const WayVector& ways, const std::vector<Edge>& edges,
    const baldr::TileHierarchy& hierarchy,
    const std::unordered_map<uint64_t, std::string>& map_ref,
    const std::unordered_map<uint64_t, std::string>& map_name,
    const std::unordered_map<uint64_t, std::string>& map_exit_to,
    const std::unordered_map<uint64_t, std::string>& way_ref,
    std::atomic<DataQuality*>& stats,
    std::promise<size_t>& result) {

  std::string thread_id = static_cast<std::ostringstream&>(std::ostringstream()
        << std::this_thread::get_id()).str();
  LOG_INFO("Thread " + thread_id + " started");

  // A place to keep information about what was done
  size_t written = 0;

  // For each tile in the task
  bool added = false;
  bool not_thru, forward, internal;
  uint32_t edgeindex;
  int64_t source, target;
  for(; tile_start != tile_end; ++tile_start) {
    try {
     // What actually writes the tile
      GraphTileBuilder graphtile;

      // Iterate through the nodes
      uint32_t idx = 0;                 // Current directed edge index
      uint32_t directededgecount = 0;
      for (const auto& osmnodeid : tile_start->second) {
        const Node& node = nodes.find(osmnodeid)->second; //TODO: check validity?

        // Compute edge lengths from the edge lat,lngs (round to nearest meter)
        std::vector<uint32_t> edgelengths;
        for (auto edgeindex : node.edges()) {
          float length = PointLL().Length(edges[edgeindex].shape());
          edgelengths.push_back(static_cast<uint32_t>(length + 0.5f));
        }

        // Look for potential duplicates
        CheckForDuplicates(osmnodeid, node, edgelengths, nodes, edges,
                           ways, stats);

        // Build directed edges. Track the best classification/importance
        // of outbound edges from this node.
        RoadClass bestclass = RoadClass::kOther;
        std::vector<DirectedEdgeBuilder> directededges;
        for (size_t n = 0; n < node.edge_count(); n++) {
          // Get the edge and way
          edgeindex = node.edges().at(n);
          const Edge& edge = edges[edgeindex];
          const OSMWay &w = ways[edge.wayindex_];

          // Assign nodes
          const GraphId& nodea = nodes.find(edge.sourcenode_)->second.graphid();
          if (!nodea.Is_Valid()) {
            throw std::runtime_error("NodeA: OSMID = " +
                 std::to_string(edge.sourcenode_) + " GraphId is not valid");
          }
          const GraphId& nodeb = nodes.find(edge.targetnode_)->second.graphid();
          if (!nodeb.Is_Valid()) {
            throw std::runtime_error("NodeB: OSMID = " +
                 std::to_string(edge.targetnode_) + " GraphId is not valid");
          }

          // Determine orientation along the edge (forward or reverse between
          // the 2 nodes). Check for edge error.
          if (edge.sourcenode_ == osmnodeid) {
            forward = true;
            source = edge.sourcenode_;
            target = edge.targetnode_;
          } else if (edge.targetnode_ == osmnodeid) {
            forward = false;
            source = edge.targetnode_;
            target = edge.sourcenode_;
          } else {
            // ERROR!!!
            LOG_ERROR((boost::format("WayID =  %1% Edge Index = %2% Edge nodes %3% and %4% did not match the OSM node Id %5%")
              % w.way_id() % edgeindex %  edge.sourcenode_  % edge.targetnode_ % osmnodeid).str());
          }

          // Check for not_thru edge (only on low importance edges)
          if (edge.attributes_.fields.importance <=
              static_cast<uint32_t>(RoadClass::kTertiaryUnclassified)) {
            not_thru = false;
          } else {
            not_thru = IsNoThroughEdge(source, target, edgeindex,
                             nodes, edges);
          }

          // Test if an internal intersection edge
          internal = IsIntersectionInternal(source, target, edgeindex,
                  w.way_id(), edgelengths[n], nodes, edges, ways);

          // Set the end node
          const GraphId& endnode = (forward) ? nodeb : nodea;

          // If link is set test to see if we can infer that the edge
          // is a turn channel. Update speed for link edges.
          float speed = w.speed();
          RoadClass rc = static_cast<RoadClass>(edge.attributes_.fields.importance);
          Use use = w.use();
          if (w.link()) {
            if (use != Use::kNone) {
              (*stats).AddIssue(kIncompatibleLinkUse, GraphId(), w.way_id(), 0);
            }
            use   = GetLinkUse(rc, edgelengths[n], edge.sourcenode_,
                                edge.targetnode_, nodes);
            speed = UpdateLinkSpeed(use, rc, w.speed());
          }

          // Does the directed edge contain exit information?
          bool has_exitinfo = (node.ref() || node.name() || node.exit_to() || w.exit());

          // Add a directed edge and get a reference to it
          directededges.emplace_back(w, endnode, forward, edgelengths[n],
                        speed, use, not_thru, has_exitinfo, internal, rc);
          DirectedEdgeBuilder& directededge = directededges.back();

          // Update the node's best class
          bestclass = std::min(bestclass, directededge.importance());

          std::string ref;
          // Check for updated ref from relations.
          auto iter = way_ref.find(w.way_id());
          if (iter != way_ref.end()) {
            ref = graphbuilder::GetRef(w.ref(),iter->second);
          }

          // Add edge info to the tile and set the offset in the directed edge
          uint32_t edge_info_offset = graphtile.AddEdgeInfo(edgeindex,
               nodea, nodeb, edge.shape(), w.GetNames(ref), added);
          directededge.set_edgeinfo_offset(edge_info_offset);

          // Any exits for this directed edge?
          std::vector<SignInfo> exits = graphbuilder::CreateExitSignInfoList(
                osmnodeid, node, w, map_ref, map_name, map_exit_to);
          if (exits.empty()) {
            graphtile.AddSigns(idx, exits);
          }

          // Increment the directed edge index within the tile
          idx++;

          // Add to general statistics
          (*stats).AddStats(tile_start->first, directededge);
        }

        // Set the node lat,lng, index of the first outbound edge, and the
        // directed edge count from this edge and the best road class
        // from the node. Increment directed edge count.
        NodeInfoBuilder nodebuilder(node.latlng(), directededgecount,
                                    node.edge_count(), bestclass);
        directededgecount += node.edge_count();

        // Add node and directed edge information to the tile
        graphtile.AddNodeAndDirectedEdges(nodebuilder, directededges);
      }

      // Write the actual tile to disk
      graphtile.StoreTileData(hierarchy, tile_start->first);

      // Made a tile
      LOG_INFO((boost::format("Thread %1% wrote tile %2%: %3% bytes") % thread_id % tile_start->first % graphtile.size()).str());
      written += graphtile.size();
    }// Whatever happens in Vegas..
    catch(std::exception& e) {
      // ..gets sent back to the main thread
      result.set_exception(std::current_exception());
      LOG_ERROR((boost::format("Thread %1% failed tile %2%: %3%") % thread_id % tile_start->first % e.what()).str());
      return;
    }
  }
  // Let the main thread see how this thread faired
  result.set_value(written);
}

}

<<<<<<< HEAD

std::string GraphBuilder::GetRef(const std::string& way_ref,const std::string& relation_ref) {

 // std::cout << "way_ref " << way_ref << " relation_ref " << relation_ref << std::endl;

  std::string refs;

  std::vector<std::string> way_refs = GetTagTokens(way_ref); // US 51;I 57

  std::vector<std::string> refdirs = GetTagTokens(relation_ref);// US 51|north;I 57|north

  bool found = false;

  for (auto& ref : way_refs) {

    found = false;

    for (auto& refdir : refdirs) {

      std::vector<std::string> tmp = GetTagTokens(refdir,'|'); // US 51|north

      if (tmp.size() == 2)
      {
        if (tmp[0] == ref) { // US 51 == US 51
          if (refs.size())
            refs += ";" + ref + " " + tmp[1];// ref order of the way wins.
          else
            refs = ref + " " + tmp[1];
          found = true;
          break;
        }
      }
    }

    if (!found) // no direction found in relations for this ref
    {
      if (refs.size())
        refs += ";" + ref;
      else
        refs = ref;
    }
  }

//  std::cout << "OUT " << refs << std::endl;

  return refs;

}

std::vector<ExitSignInfo> GraphBuilder::CreateExitSignInfoList(
=======
std::vector<SignInfo> GraphBuilder::CreateExitSignInfoList(
>>>>>>> 0ccc84ef
    const uint64_t osmnodeid, const Node& node, const OSMWay& way,
    const std::unordered_map<uint64_t, std::string>& map_ref,
    const std::unordered_map<uint64_t, std::string>& map_name,
    const std::unordered_map<uint64_t, std::string>& map_exit_to) {

  std::vector<SignInfo> exit_list;

  // Exit sign number
  if (!way.junction_ref().empty()) {
    exit_list.emplace_back(Sign::Type::kExitNumber, way.junction_ref());
  }  else if (node.ref()) {
    exit_list.emplace_back(Sign::Type::kExitNumber, map_ref.find(osmnodeid)->second);
  }

  // Exit sign branch refs
  bool has_branch = false;
  if (!way.destination_ref().empty()) {
    has_branch = true;
    std::vector<std::string> branch_refs = GetTagTokens(way.destination_ref());
    for (auto& branch_ref : branch_refs) {
      exit_list.emplace_back(Sign::Type::kExitBranch, branch_ref);
    }
  }

  // Exit sign toward refs
  bool has_toward = false;
  if (!way.destination_ref_to().empty()) {
    has_toward = true;
    std::vector<std::string> toward_refs = GetTagTokens(way.destination_ref_to());
    for (auto& toward_ref : toward_refs) {
      exit_list.emplace_back(Sign::Type::kExitToward, toward_ref);
    }
  }

  // Exit sign toward names
  if (!way.destination().empty()) {
    has_toward = true;
    std::vector<std::string> toward_names = GetTagTokens(way.destination());
    for (auto& toward_name : toward_names) {
      exit_list.emplace_back(Sign::Type::kExitToward, toward_name);
    }
  }

  // Process exit_to only if other branch or toward info does not exist
  if (!has_branch && !has_toward) {
    if (node.exit_to()) {

      std::string tmp;
      std::size_t pos;

      std::vector<std::string> exit_tos = GetTagTokens(map_exit_to.find(osmnodeid)->second);
      for (auto& exit_to : exit_tos) {

        tmp = exit_to;

        boost::algorithm::to_lower(tmp);

        //remove the "To" For example:  US 11;To I 81;Carlisle;Harrisburg
        if (boost::starts_with(tmp, "to ")) {
            exit_list.emplace_back(Sign::Type::kExitToward, exit_to.substr(3));
            continue;
        }
        //remove the "Toward" For example:  US 11;Toward I 81;Carlisle;Harrisburg
        if (boost::starts_with(tmp, "toward ")) {
            exit_list.emplace_back(Sign::Type::kExitToward, exit_to.substr(7));
            continue;
        }

        std::size_t found = tmp.find(" to ");

        //Default to kToward if found twice or "toward" found as well; otherwise, <branch> to <toward>
        //For example:  I 95 to I 695
        if (found != std::string::npos &&
           (tmp.find(" to ",found+4) == std::string::npos && tmp.find(" toward ") == std::string::npos)) {

            exit_list.emplace_back(Sign::Type::kExitBranch, exit_to.substr(0,found));

            exit_list.emplace_back(Sign::Type::kExitToward, exit_to.substr(found+4));
            continue;
        }

        found = tmp.find(" toward ");

        //Default to kToward if found twice or "to" found as well; otherwise, <branch> toward <toward>
        //For example:  I 95 to I 695
        if (found != std::string::npos &&
            (tmp.find(" toward ",found+8) == std::string::npos && tmp.find(" to ") == std::string::npos)) {

          exit_list.emplace_back(Sign::Type::kExitBranch, exit_to.substr(0,found));

          exit_list.emplace_back(Sign::Type::kExitToward, exit_to.substr(found+8));
          continue;
        }

        //default to toward.
        exit_list.emplace_back(Sign::Type::kExitToward, exit_to);

      }
    }
  }

  // Exit sign name
  if (node.name()) {
    std::vector<std::string> names = GetTagTokens(map_name.find(osmnodeid)->second);
    for (auto& name : names) {
      exit_list.emplace_back(Sign::Type::kExitName, name);
    }
  }
  return exit_list;
}

void GraphBuilder::TileNodes(const float tilesize, const uint8_t level) {
  LOG_INFO("Tiling nodes");

  // Get number of tiles and reserve space for them
  // < 30% of the earth is land and most roads are on land, even less than that even has roads
  Tiles tiles(AABB2({-180.0f, -90.0f}, {180.0f, 90.0f}), tilesize);
  tilednodes_.reserve(tiles.TileCount() * .3f);
  // Iterate through all OSM nodes and assign GraphIds
  for (auto& node : nodes_) {
    // Skip any nodes that have no edges
    if (node.second.edge_count() == 0) {
      continue;
    }
    // Put the node into the tile
    GraphId id = tile_hierarchy_.GetGraphId(static_cast<midgard::PointLL>(node.second.latlng()), level);
    std::vector<uint64_t>& tile = tilednodes_[id];
    tile.emplace_back(node.first);
    // Set the GraphId for this OSM node.
    node.second.set_graphid(GraphId(id.tileid(), id.level(), tile.size() - 1));
  }

  LOG_INFO("Tiled nodes created");
}

// Build tiles for the local graph hierarchy
void GraphBuilder::BuildLocalTiles(const uint8_t level,
                                   const WayVector& ways,
                                   const std::unordered_map<uint64_t, std::string>& node_ref,
                                   const std::unordered_map<uint64_t, std::string>& node_exit_to,
                                   const std::unordered_map<uint64_t, std::string>& node_name,
                                   const std::unordered_map<uint64_t, std::string>& way_ref) const {
  // A place to hold worker threads and their results, be they exceptions or otherwise
  std::vector<std::shared_ptr<std::thread> > threads(threads_);
  // A place to hold the results of those threads, be they exceptions or otherwise
  std::vector<std::promise<size_t> > results(threads.size());
  // Divvy up the work
  size_t floor = tilednodes_.size() / threads.size();
  size_t at_ceiling = tilednodes_.size() - (threads.size() * floor);
  std::unordered_map<GraphId, std::vector<uint64_t> >::const_iterator tile_start, tile_end = tilednodes_.begin();
  // Atomically pass around stats info
  std::atomic<DataQuality*> atomic_stats(stats_.get());
  LOG_INFO(std::to_string(tilednodes_.size()) + " tiles");
  for (size_t i = 0; i < threads.size(); ++i) {
    // Figure out how many this thread will work on (either ceiling or floor)
    size_t tile_count = (i < at_ceiling ? floor + 1 : floor);
    // Where the range begins
    tile_start = tile_end;
    // Where the range ends
    std::advance(tile_end, tile_count);
    // Make the thread
    threads[i].reset(
      new std::thread(BuildTileSet, tile_start, tile_end, nodes_, ways, edges_,
                      tile_hierarchy_, node_ref, node_name, node_exit_to, way_ref,
                      std::ref(atomic_stats), std::ref(results[i]))
    );
  }

  // Join all the threads to wait for them to finish up their work
  for (auto& thread : threads) {
    thread->join();
  }

  // Check all of the outcomes
  for (auto& result : results) {
    // If something bad went down this will rethrow it
    try {
      auto pass_fail = result.get_future().get();
      //TODO: print out stats about how many tiles or bytes were written by the thread?
    }
    catch(std::exception& e) {
      //TODO: throw further up the chain?
    }
  }

  /*// Wait for results to come back from the threads, logging what happened and removing the result
  auto process_result = [] (std::unordered_map<GraphId, std::future<size_t> >& results) {
    // For each task
    for (std::unordered_map<GraphId, std::future<size_t> >::iterator result = results.begin(); result != results.end(); ++result) {
      try {
        // Block until the result is ready
        auto status = result->second.wait_for(std::chrono::microseconds(1));
        // If it was ready
        if (status == std::future_status::ready) {
          size_t bytes = result->second.get();
          LOG_INFO((boost::format("Wrote tile %1%: %2% bytes") % result->first % bytes).str());
          results.erase(result);
          break;
        }
      }
      catch (const std::exception& e) {
        //TODO: log and rethrow
        LOG_ERROR((boost::format("Failed tile %1%: %2%") % result->first % << e.what()).str());
        results.erase(result);
        break;
      }
    }
  };

  // Process each tile asynchronously
  std::unordered_map<GraphId, std::future<size_t> > results(8);
  for (const auto& tile : tilednodes_) {
    // If we can squeeze this task in
    if(results.size() < kMaxInFlightTasks) {
      // Build the tile
      results.emplace(tile.first, std::async(std::launch::async, BuildTile, tile, nodes_, ways_, edges_, tile_hierarchy_.tile_dir()));
      continue;
    }

    // If We already have too many in flight wait for some to finish
    while(results.size() >= kMaxInFlightTasks) {
      // Try to get some results
      process_result(results);
    }
  }

  // We're done adding tasks but there may be more results
  while(results.size())
    process_result(results);*/
}


}
}<|MERGE_RESOLUTION|>--- conflicted
+++ resolved
@@ -781,8 +781,6 @@
 
 }
 
-<<<<<<< HEAD
-
 std::string GraphBuilder::GetRef(const std::string& way_ref,const std::string& relation_ref) {
 
  // std::cout << "way_ref " << way_ref << " relation_ref " << relation_ref << std::endl;
@@ -831,10 +829,7 @@
 
 }
 
-std::vector<ExitSignInfo> GraphBuilder::CreateExitSignInfoList(
-=======
 std::vector<SignInfo> GraphBuilder::CreateExitSignInfoList(
->>>>>>> 0ccc84ef
     const uint64_t osmnodeid, const Node& node, const OSMWay& way,
     const std::unordered_map<uint64_t, std::string>& map_ref,
     const std::unordered_map<uint64_t, std::string>& map_name,
