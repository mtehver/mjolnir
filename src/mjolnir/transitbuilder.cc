#include "mjolnir/transitbuilder.h"
#include "mjolnir/graphtilebuilder.h"

#include <list>
#include <future>
#include <thread>
#include <mutex>
#include <vector>
#include <queue>
#include <unordered_map>
#include <sqlite3.h>
#include <spatialite.h>
#include <boost/filesystem/operations.hpp>
#include <boost/algorithm/string.hpp>
#include <boost/foreach.hpp>

#include <valhalla/baldr/datetime.h>
#include <valhalla/baldr/graphtile.h>
#include <valhalla/baldr/graphreader.h>
#include <valhalla/midgard/util.h>
#include <valhalla/midgard/logging.h>

using namespace valhalla::midgard;
using namespace valhalla::baldr;
using namespace valhalla::baldr::DateTime;
using namespace valhalla::mjolnir;

namespace {

struct Stop {
  // Need to add onestop Id, connections (wayid, lat,lon)
  GraphId graphid;
  uint64_t way_id;
  uint32_t key;
  uint32_t type;
  uint32_t parent;
  uint32_t conn_count;     // Number of connections to OSM nodes
  uint32_t wheelchair_boarding;
  uint32_t timezone;
  PointLL  ll;
  std::string onestop_id;
  std::string id;
  std::string name;
  std::string desc;
  std::string zoneid;
};

struct Departure {
  uint64_t days;
  uint32_t orig_stop;
  uint32_t dest_stop;
  uint32_t trip;
  uint32_t route;
  uint32_t blockid;
  uint32_t shapeid;
  uint32_t dep_time;
  uint32_t arr_time;
  uint32_t start_date;
  uint32_t end_date;
  uint32_t dow;
  uint32_t wheelchair_accessible;
  std::string headsign;
  std::string short_name;
};

// Unique route and stop
struct TransitLine {
  uint32_t lineid;
  uint32_t routeid;
  uint32_t stopid;
  uint32_t shapeid;

  TransitLine(const uint32_t d, const uint32_t r, const uint32_t s,
              const uint32_t sh)
      : lineid(d),
        routeid(r),
        stopid(s),
        shapeid(sh) {
  }
};

struct StopEdges {
  uint32_t stop_key;                    // Stop key
  std::vector<uint32_t> intrastation;   // List of intra-station connections
  std::vector<TransitLine> lines;       // Set of unique route/stop pairs
};

struct OSMConnectionEdge {
  GraphId osm_node;
  GraphId stop_node;
  uint32_t stop_key;   // Transit stop key (the to node)
  float length;
  std::list<PointLL> shape;

  OSMConnectionEdge(const GraphId& f, const GraphId& t, const uint32_t k,
                    const float l, const std::list<PointLL>& s)
      :  osm_node(f),
         stop_node(t),
         stop_key(k),
         length(l),
         shape(s) {
  }

  // operator < for sorting
  bool operator < (const OSMConnectionEdge& other) const {
    if (osm_node.tileid() == other.osm_node.tileid()) {
      return osm_node.id() < other.osm_node.id();
    } else {
      return osm_node.tileid() < other.osm_node.tileid();
    }
  }
};

// Structure to hold stops from each thread
struct stop_results {
  std::vector<GraphId> tiles;
  std::vector<Stop> stops;

  // Accumulate stops from all threads
  void operator()(const stop_results& other) {
    // Append to the list of tiles that include transit stops
    if (tiles.empty()) {
      tiles = std::move(other.tiles);
    } else {
      tiles.reserve(tiles.size() + other.tiles.size());
      std::move(std::begin(other.tiles), std::end(other.tiles),
                std::back_inserter(tiles));
    }

    // Append to the stop list
    if (stops.empty()) {
      stops = std::move(other.stops);
    } else {
      stops.reserve(stops.size() + other.stops.size());
      std::move(std::begin(other.stops), std::end(other.stops),
                std::back_inserter(stops));
    }
  }
};

// Struct to hold stats information during each threads work
struct builder_stats {
  uint32_t stats;

  // Accumulate stats from all threads
  void operator()(const builder_stats& other) {
    stats += other.stats;
  }
};

// Get stops within a tile
std::vector<Stop> GetStops(const std::string& file, const AABB2<PointLL>& aabb, const std::vector<std::string>& regions) {

  boost::property_tree::ptree pt;
  std::vector<Stop> stops;

  // Make sure it exists
  if (boost::filesystem::exists(file))
    boost::property_tree::read_json(file, pt);
  else
    return stops;
  std::string timezone;

  for (const auto& s : pt.get_child("stops")){

    Stop stop;

    float lon, lat;
    uint32_t index = 0;
    for(auto& coords : s.second.get_child("geometry.coordinates")) {
      if (index) lat = coords.second.get_value<float>();
      else lon = coords.second.get_value<float>();
      index++;
    }

    stop.key = s.second.get<uint32_t>("key", 0);

    //Hack for now.  transit land has a BoundBox bug.
    if (aabb.Contains(PointLL(lon,lat))) {

      stop.ll.Set(lon,lat);
      stop.name = s.second.get<std::string>("name", "");

      if (stop.key == 0) {
        LOG_ERROR("Key missing for stop (" + stop.name + ") in " + file);
        continue;
      }

      stop.way_id = s.second.get<uint64_t>("tags.osm_way_id", 0);
      stop.wheelchair_boarding = s.second.get<bool>("tags.wheelchair_boarding", false);
      stop.onestop_id = s.second.get<std::string>("tags.onestop_id", "");
      stop.desc = s.second.get<std::string>("tags.stop_desc", "");
      stop.zoneid = s.second.get<std::string>("tags.zone_id", "");
      timezone = s.second.get<std::string>("timezone", "");

      if (!timezone.empty()) {
        std::vector<std::string>::const_iterator it = std::find(regions.begin(), regions.end(), timezone);
        if (it == regions.end()) {
          LOG_WARN("Timezone not found for " + timezone);
          stop.timezone = 0;
        }
        else stop.timezone = std::distance(regions.begin(),it);
      } else {
        LOG_WARN("Timezone not found for " + timezone);
        stop.timezone = 0;
      }

      //TODO: get these from transitland????
      stop.type = 0;
      stop.parent = 0;

      stops.emplace_back(std::move(stop));
    }
    else
      LOG_ERROR("GetStops.  Stop should not be in tile: " + file + " " + std::to_string(stop.key));
  }

  return stops;

}

// Lock on queue access since we are using it in different threads. No need
// to lock graphreader since no threads are writing tiles yet.
void assign_graphids(const boost::property_tree::ptree& config_pt,
           boost::property_tree::ptree& hierarchy_properties,
           std::queue<GraphId>& tilequeue, std::mutex& lock,
           std::promise<stop_results>& stop_res) {
  // Construct the transit database
  stop_results stats{};

  std::string transit_dir = config_pt.get<std::string>("transit_dir");
  boost::property_tree::ptree pt;

  // Make sure it exists
  if (!boost::filesystem::exists(transit_dir)) {
    LOG_INFO("Transit directory " + transit_dir + " not found.  Transit will not be added.");
    return;
  }
  else transit_dir += "/";

  // Local Graphreader. Get tile information so we can find bounding boxes
  GraphReader reader(hierarchy_properties);
  auto tile_hierarchy = reader.GetTileHierarchy();
  auto local_level = tile_hierarchy.levels().rbegin()->second.level;
  auto tiles = tile_hierarchy.levels().rbegin()->second.tiles;
  const std::vector<std::string> regions = DateTime::get_tz_db().regions;

  // Iterate through the tiles in the queue and find any that include stops
  while (true) {
    // Get the next tile Id from the queue
    lock.lock();
    if (tilequeue.empty()) {
      lock.unlock();
      break;
    }
    GraphId tile_id = tilequeue.front();
    uint32_t id  = tile_id.tileid();
    tilequeue.pop();
    lock.unlock();

    std::string file_name = GraphTile::FileSuffix(GraphId(tile_id.tileid(), tile_id.level(),0), tile_hierarchy);

    boost::algorithm::trim_if(file_name, boost::is_any_of(".gph"));
    file_name += ".json";
    std::string file = transit_dir + file_name;

    // Get stops within the tile. If any exist, assign GraphIds and add to
    // the map/list
    std::vector<Stop> stops = GetStops(file, tiles.TileBounds(id), regions);

    if (stops.size() > 0) {
      LOG_DEBUG("Tile has " + std::to_string(stops.size()) + " stops");

      // Get the number of nodes in the tile so we can assign graph Ids
      uint32_t n = reader.GetGraphTile(tile_id)->header()->nodecount();
      for (auto& stop : stops) {
        stop.graphid = GraphId(tile_id.tileid(), tile_id.level(), n);
        n++;
      }

      // Add all stops and the tile to the results
      if (stats.stops.empty()) {
        stats.stops = std::move(stops);
      } else {
        stats.stops.reserve(stats.stops.size() + stops.size());
        std::move(std::begin(stops), std::end(stops),
                  std::back_inserter(stats.stops));
      }
      stats.tiles.push_back(tile_id);
    }
  }

  // Send back the statistics
  stop_res.set_value(stats);
}

// Get scheduled departures for a stop
std::unordered_multimap<uint32_t, Departure> ProcessStopPairs(const std::string& file,
                                                              std::unordered_map<uint32_t, bool>& stop_access,
                                                              const std::unordered_map<uint32_t, uint32_t>& stops,
                                                              GraphTileBuilder& tilebuilder) {

  boost::property_tree::ptree pt;
  std::unordered_multimap<uint32_t, Departure> departures;

  // Make sure it exists
  if (boost::filesystem::exists(file))
    boost::property_tree::read_json(file, pt);
  else
    return departures;

  try
  {

    for (const auto& stop_pairs : pt.get_child("schedule_stop_pairs")) {

      const uint32_t origin_key = stop_pairs.second.get<uint32_t>("origin_key", 0);
      const uint32_t dest_key = stop_pairs.second.get<uint32_t>("destination_key", 0);

      if (origin_key == 0 || dest_key == 0) {
        LOG_ERROR("No origin or destination key exists in file " + file);
        continue;
      }

      if (stops.find(origin_key) == stops.end() || stops.find(dest_key) == stops.end()) {
        LOG_ERROR("No origin_key or destination_key not found in stops.  File: " + file);
        continue;
      }

      Departure dep;
      dep.orig_stop = origin_key;
      dep.dest_stop = dest_key;
      dep.route = stop_pairs.second.get<uint32_t>("route_key", 0);
      dep.trip = stop_pairs.second.get<uint32_t>("trip_key", 0);

      if (dep.trip == 0) {
        LOG_ERROR("Trip does not exist for route: " +  std::to_string(dep.route) +
                  " file: " + file);
        continue;
      }

      if (dep.route == 0) {
        LOG_ERROR("Route does not exist for trip: " +  std::to_string(dep.trip) +
                  " file: " + file);
        continue;
      }

      //TODO
      dep.shapeid = 0;

      dep.blockid = stop_pairs.second.get<uint32_t>("block_key", 0);

      //TODO
      //wheelchair_accessible

      const std::string origin_time = stop_pairs.second.get<std::string>("origin_departure_time", "");
      const std::string dest_time = stop_pairs.second.get<std::string>("destination_arrival_time", "");

      // bus hack for now
      if (origin_time.empty() || dest_time.empty())
        continue;

      dep.dep_time = DateTime::seconds_from_midnight(origin_time);
      dep.arr_time = DateTime::seconds_from_midnight(dest_time);

      std::string start_date = stop_pairs.second.get<std::string>("service_start_date", "");
      std::string end_date = stop_pairs.second.get<std::string>("service_end_date", "");

      uint32_t index = 1;
      uint32_t dow_mask = kDOWNone;

      for(const auto& service_days : stop_pairs.second.get_child("service_days_of_week")) {
        std::string day = service_days.second.get_value<std::string>();
        bool dow = (day == "true" ? true : false);

        if (dow) {
          switch (index) {
            case 1:
              dow_mask |= kMonday;
              break;
            case 2:
              dow_mask |= kTuesday;
              break;
            case 3:
              dow_mask |= kWednesday;
              break;
            case 4:
              dow_mask |= kThursday;
              break;
            case 5:
              dow_mask |= kFriday;
              break;
            case 6:
              dow_mask |= kSaturday;
              break;
            case 7:
              dow_mask |= kSunday;
              break;
          }
        }
        index++;
      }

      dep.dow = dow_mask;

      std::string tz = stop_pairs.second.get<std::string>("origin_timezone", "");

      //end_date will be updated if greater than 60 days.
      //start_date will be updated to today if the start date is in the past
      //the start date to end date or 60 days, whichever is less.
      //set the bits based on the dow.

      dep.days = DateTime::get_service_days(start_date, end_date, tz, dow_mask);
      dep.start_date =  DateTime::days_from_pivot_date(start_date);
      dep.end_date =  DateTime::days_from_pivot_date(end_date);

      std::string headsign = stop_pairs.second.get<std::string>("trip_headsign", "");
      dep.headsign = (headsign == "null" ? "" : headsign);

      std::string bikes_allowed = stop_pairs.second.get<std::string>("bikes_allowed", "null");
      uint32_t access = false;
      if (bikes_allowed == "1")
        access = true;
      stop_access[dep.orig_stop] = access;
      stop_access[dep.dest_stop] = access;

      //if subtractions are between start and end date then turn off bit.
      const auto& except_dates = stop_pairs.second.get_child_optional("service_except_dates");
      if (except_dates && !except_dates->empty()) {
        for(const auto& service_except_dates : stop_pairs.second.get_child("service_except_dates")) {
          std::string date = service_except_dates.second.get_value<std::string>();
          dep.days = DateTime::remove_service_day(dep.days, start_date, end_date, date);
        }
      }

      //if additions are between start and end date then turn on bit.
      const auto& added_dates = stop_pairs.second.get_child_optional("service_added_dates");
      //Add the additions.
      if (added_dates && !added_dates->empty()) {

        for(const auto& service_added_dates : stop_pairs.second.get_child("service_added_dates")) {
          std::string date = service_added_dates.second.get_value<std::string>();
          dep.days = DateTime::add_service_day(dep.days, start_date, end_date, date);
        }
      }
      departures.emplace(dep.orig_stop,std::move(dep));
    }
  }
  catch (std::exception &e) {
    LOG_ERROR("ProcessStopPairs.  Exception in json file " + file);
  }

  return departures;
}

// Add routes to the tile. Return a map of route types vs. id/key.
std::unordered_map<uint32_t, uint32_t> AddRoutes(const std::string& file,
                   const std::unordered_set<uint32_t>& keys,
                   GraphTileBuilder& tilebuilder) {
  // Map of route keys vs. types
  std::unordered_map<uint32_t, uint32_t> route_types;
  boost::property_tree::ptree pt;

  // Make sure it exists
  if (boost::filesystem::exists(file))
    boost::property_tree::read_json(file, pt);
  else
    return route_types;

  uint32_t n = 0;
  try {

    for (const auto& routes : pt.get_child("routes")) {

      uint32_t routeid = routes.second.get<uint32_t>("key", 0);

      if (routeid == 0) {
        LOG_ERROR("Route key not found in file " + file);
        continue;
      }

      if (keys.find(routeid) == keys.end()) {
        LOG_WARN("Extra route exists in File: " + file + " route key: " + std::to_string(routeid));
        continue;
      }

      std::string tl_routeid = routes.second.get<std::string>("onestop_id", "");
      std::string shortname = routes.second.get<std::string>("name", "");
      std::string longname = routes.second.get<std::string>("tags.route_long_name", "");
      std::string desc = routes.second.get<std::string>("tags.route_desc", "");
      std::string vehicle_type = routes.second.get<std::string>("tags.vehicle_type", "");

      std::string route_color = routes.second.get<std::string>("tags.route_color", "");
      std::string route_text_color = routes.second.get<std::string>("tags.route_text_color", "");

      boost::algorithm::trim(route_color);
      boost::algorithm::trim(route_text_color);

      //default colors based on gtfs specs.
      route_color = (route_color == "null" || route_color.empty() ? "FFFFFF" : route_color);
      route_text_color = (route_text_color == "null" ||
                          route_text_color.empty() ? "000000" : route_text_color);
      uint32_t type = 0;

      if (vehicle_type == "tram")
        type = 0;
      else if (vehicle_type == "metro")
        type = 1;
      else if (vehicle_type == "rail")
        type = 2;
      else if (vehicle_type == "bus")
        type = 3;
      else if (vehicle_type == "ferry")
        type = 4;
      else if (vehicle_type == "cablecar")
        type = 5;
      else if (vehicle_type == "gondola")
        type = 6;
      else if (vehicle_type == "funicular")
        type = 7;
      else {
        LOG_WARN("Unsupported vehicle_type: " + vehicle_type);
        continue;
      }

      // Add names and create the transit route
      // Remove agency?
      TransitRoute route(routeid, tl_routeid.c_str(),
                         strtol(route_color.c_str(), NULL, 16),
                         strtol(route_text_color.c_str(), NULL, 16),
                         tilebuilder.AddName(shortname == "null" ? "" : shortname),
                         tilebuilder.AddName(longname == "null" ? "" : longname),
                         tilebuilder.AddName(desc == "null" ? "" : desc));
      tilebuilder.AddTransitRoute(route);
      n++;
      // Route type - need this to store in edge?
      route_types[routeid] = type;
    }
  }
  catch (std::exception &e) {
    LOG_ERROR("AddRoutes.  Exception in json file " + file + " for transit.  " + e.what());
  }

  LOG_DEBUG("Added " + std::to_string(n) + " routes");

  return route_types;
}

// Remove transfers?
// Add transfers from a stop
void AddTransfers(sqlite3* db_handle, const uint32_t stop_key,
                  GraphTileBuilder& tilebuilder) {
  // Query transfers to see if any exist from the specified stop
  // Skip service_id
  std::string sql = "SELECT from_stop_key, to_stop_key, transfer_type, ";
  sql += "min_transfer_time from transfers where from_stop_key = ";
  sql += std::to_string(stop_key);

  sqlite3_stmt* stmt = 0;
  uint32_t ret = sqlite3_prepare_v2(db_handle, sql.c_str(), sql.length(), &stmt, 0);
  if (ret == SQLITE_OK) {
    uint32_t result = sqlite3_step(stmt);
    while (result == SQLITE_ROW) {
      uint32_t fromstop = sqlite3_column_int(stmt, 0);
      uint32_t tostop   = sqlite3_column_int(stmt, 1);
      uint32_t type     = sqlite3_column_int(stmt, 2);
      uint32_t mintime  = sqlite3_column_int(stmt, 3);
      TransitTransfer transfer(fromstop, tostop,
                 static_cast<TransferType>(type), mintime);
      //tilebuilder.AddTransitTransfer(transfer);

      result = sqlite3_step(stmt);
    }
  }
  if (stmt) {
    sqlite3_finalize(stmt);
    stmt = 0;
  }
}

// Get Use given the transit route type
// TODO - add separate Use for different types
Use GetTransitUse(const uint32_t rt) {
  switch (rt) {
    default:
  case 0:       // Tram, streetcar, lightrail
  case 1:       // Subway, metro
  case 2:       // Rail
  case 5:       // Cable car
  case 6:       // Gondola (suspended ferry car)
  case 7:       // Funicular (steep incline)
    return Use::kRail;
  case 3:       // Bus
    return Use::kBus;
  case 4:       // Ferry (boat)
    return Use::kRail;    // TODO - add ferry use
  }
}

std::list<PointLL> GetShape(const PointLL& stop_ll, const PointLL& endstop_ll, const uint32_t shapeid) {

  std::list<PointLL> shape;

  /*
   * TODO: port to use transit land shape.
   *
  if (shapeid != 0 && stop_ll != endstop_ll) {
    // Query the shape from the DB based on the shapeid.
    std::string sql = "SELECT shape_pt_lon, shape_pt_lat from shapes ";
    sql += "where shape_key = ";
    sql += std::to_string(shapeid);
    sql += " order by shape_pt_sequence;";

    PointLL  ll;
    std::vector<PointLL> trip_shape;
    sqlite3_stmt* stmt = 0;
    uint32_t ret = sqlite3_prepare_v2(db_handle, sql.c_str(), sql.length(), &stmt, 0);
    if (ret == SQLITE_OK) {
      uint32_t result = sqlite3_step(stmt);
      while (result == SQLITE_ROW) {

        ll.Set(static_cast<float>(sqlite3_column_double(stmt, 0)),
               static_cast<float>(sqlite3_column_double(stmt, 1)));

        trip_shape.push_back(ll);
        result = sqlite3_step(stmt);
      }
    }
    if (stmt) {
      sqlite3_finalize(stmt);
      stmt = 0;
    }

    auto start = stop_ll.ClosestPoint(trip_shape);
    auto end = endstop_ll.ClosestPoint(trip_shape);

    auto start_idx = std::get<2>(start);
    auto end_idx = std::get<2>(end);

    shape.push_back(stop_ll);

    if (start_idx < end_idx) { //forward direction

      if ((trip_shape.at(start_idx)) == stop_ll) // avoid dups
        start_idx++;

      std::copy(trip_shape.begin()+start_idx, trip_shape.begin()+end_idx, back_inserter(shape));

      if ((trip_shape.at(end_idx)) != endstop_ll)
        shape.push_back(endstop_ll);
    }
    else if (start_idx > end_idx) { //backwards

      if ((trip_shape.at(end_idx)) == stop_ll)
        end_idx++;

      std::reverse_copy(trip_shape.begin()+end_idx, trip_shape.begin()+start_idx, back_inserter(shape));

      if ((trip_shape.at(start_idx)) != endstop_ll) // avoid dups
        shape.push_back(endstop_ll);
    }
    else
      shape.push_back(endstop_ll);
  } else {
    shape.push_back(stop_ll);
    shape.push_back(endstop_ll);
  }*/

  shape.push_back(stop_ll);
  shape.push_back(endstop_ll);

  return shape;
}

void AddToGraph(GraphTileBuilder& tilebuilder,
                std::map<GraphId, StopEdges>& stop_edge_map,
                std::vector<Stop>& stops,
                std::unordered_map<uint32_t, bool>& stop_access,
                std::vector<OSMConnectionEdge>& connection_edges,
                std::unordered_map<uint32_t, uint32_t>& stop_indexes,
                std::unordered_map<uint32_t, uint32_t>& route_types) {
  // Move existing nodes and directed edge builder vectors and clear the lists
  std::vector<NodeInfoBuilder> currentnodes(std::move(tilebuilder.nodes()));
  tilebuilder.nodes().clear();
  std::vector<DirectedEdgeBuilder> currentedges(std::move(tilebuilder.directededges()));
  tilebuilder.directededges().clear();

  LOG_DEBUG("AddToGraph for tileID: " + std::to_string(tilebuilder.header()->graphid().tileid()) +
         " current directed edge count = " + std::to_string(currentedges.size()) +
         " current node count = " + std::to_string(currentnodes.size()));

  // Get the directed edge index of the first sign. If no signs are
  // present in this tile set a value > number of directed edges
  uint32_t nextsignidx = (tilebuilder.header()->signcount() > 0) ?
    tilebuilder.sign(0).edgeindex() : currentedges.size() + 1;

  // Iterate through the nodes - add back any stored edges and insert any
  // connections from a node to a transit stop. Update each nodes edge index.
  uint32_t nodeid = 0;
  uint32_t added_edges = 0;
  uint32_t signidx = 0;
  uint32_t signcount = tilebuilder.header()->signcount();
  for (auto& nb : currentnodes) {
    // Copy existing directed edges from this node and update any signs using
    // the directed edge index
    size_t edge_index = tilebuilder.directededges().size();
    for (uint32_t i = 0, idx = nb.edge_index(); i < nb.edge_count(); i++, idx++) {
      tilebuilder.directededges().emplace_back(std::move(currentedges[idx]));

      // Update any signs that use this idx - increment their index by the
      // number of added edges
      while (idx == nextsignidx && signidx < signcount) {
        if (!currentedges[idx].exitsign()) {
          LOG_ERROR("Signs for this index but directededge says no sign");
        }
        tilebuilder.sign_builder(signidx).set_edgeindex(idx + added_edges);

        // Increment to the next sign and update nextsignidx
        signidx++;
        nextsignidx = (signidx >= signcount) ?
             0 : tilebuilder.sign(signidx).edgeindex();
      }
    }

    // Add directed edges for any connections from the OSM node
    // to a transit stop
    while (added_edges < connection_edges.size() &&
           connection_edges[added_edges].osm_node.id() == nodeid) {
      DirectedEdgeBuilder directededge;
      OSMConnectionEdge& conn = connection_edges[added_edges];
      Stop& stop = stops[stop_indexes[conn.stop_key]];
      directededge.set_endnode(conn.stop_node);
      directededge.set_length(conn.length);
      directededge.set_use(Use::kTransitConnection);
      directededge.set_speed(5);
      directededge.set_classification(RoadClass::kServiceOther);
      directededge.set_localedgeidx(tilebuilder.directededges().size() - edge_index);
      directededge.set_pedestrianaccess(true, true);
      directededge.set_pedestrianaccess(false, true);

      // Add edge info to the tile and set the offset in the directed edge
      bool added = false;
      std::vector<std::string> names;
      uint32_t edge_info_offset = tilebuilder.AddEdgeInfo(0, conn.osm_node,
                     conn.stop_node, 0, conn.shape, names, added);
      directededge.set_edgeinfo_offset(edge_info_offset);
      directededge.set_forward(added);
      tilebuilder.directededges().emplace_back(std::move(directededge));

      LOG_DEBUG("Add conn from OSM to stop: ei offset = " + std::to_string(edge_info_offset));

      // increment to next connection edge
      added_edges++;
    }

    // Add the node and directed edges
    nb.set_edge_index(edge_index);
    nb.set_edge_count(tilebuilder.directededges().size() - edge_index);
    tilebuilder.nodes().emplace_back(std::move(nb));
    nodeid++;
  }

  // Some validation here...
  if (added_edges != connection_edges.size()) {
    LOG_ERROR("Part 1: Added " + std::to_string(added_edges) + " but there are " +
              std::to_string(connection_edges.size()) + " connections");
  }

  // Iterate through the stops and their edges
  uint32_t nadded = 0;
  for (const auto& stop_edges : stop_edge_map) {
    // Get the stop information
    uint32_t stopkey = stop_edges.second.stop_key;
    Stop& stop = stops[stop_indexes[stopkey]];
    if (stop.key != stopkey) {
      LOG_ERROR("Stop key not equal!");
    }

    // Build the node info. Use generic transit stop type
    uint32_t access = kPedestrianAccess;
    auto s_access = stop_access.find(stop.key);
    if (s_access != stop_access.end()) {
      if (s_access->second)
        access |= kBicycleAccess;
    }

    bool child  = (stop.parent != 0);  // TODO verify if this is sufficient
    bool parent = (stop.type == 1);    // TODO verify if this is sufficient
    NodeInfoBuilder node(stop.ll, RoadClass::kServiceOther, access,
                        NodeType::kMultiUseTransitStop, false, false);
    node.set_child(child);
    node.set_parent(parent);
    node.set_mode_change(true);
    node.set_stop_id(stop.key);
<<<<<<< HEAD
    node.set_edge_index(tilebuilder.directededges().size());
=======
    node.set_timezone(stop.timezone);
>>>>>>> e0d14fa5
    LOG_DEBUG("Add node for stop id = " + std::to_string(stop.key));

    // Add connections from the stop to the OSM network
    // TODO - change from linear search for better performance
    for (auto& conn : connection_edges) {
      if (conn.stop_key == stop.key) {
        DirectedEdgeBuilder directededge;
        directededge.set_endnode(conn.osm_node);
        directededge.set_length(conn.length);
        directededge.set_use(Use::kTransitConnection);
        directededge.set_speed(5);
        directededge.set_classification(RoadClass::kServiceOther);
        directededge.set_localedgeidx(tilebuilder.directededges().size() - node.edge_index());
        directededge.set_pedestrianaccess(true, true);
        directededge.set_pedestrianaccess(false, true);

        // Add edge info to the tile and set the offset in the directed edge
        bool added = false;
        std::vector<std::string> names;
        uint32_t edge_info_offset = tilebuilder.AddEdgeInfo(0, conn.stop_node,
                       conn.osm_node, 0, conn.shape, names, added);
        LOG_DEBUG("Add conn from stop to OSM: ei offset = " + std::to_string(edge_info_offset));
        directededge.set_edgeinfo_offset(edge_info_offset);
        directededge.set_forward(added);

        // Add to list of directed edges
        tilebuilder.directededges().emplace_back(std::move(directededge));

        nadded++;  // TEMP for error checking
      }
    }

    // Add any intra-station connections
    for (auto endstopkey : stop_edges.second.intrastation) {
      DirectedEdgeBuilder directededge;
      Stop& endstop = stops[stop_indexes[endstopkey]];
      if (endstopkey != endstop.key) {
        LOG_ERROR("End stop key not equal");
      }
      directededge.set_endnode(endstop.graphid);

      // Make sure length is non-zero
      float length = std::max(1.0f, stop.ll.Distance(endstop.ll));
      directededge.set_length(length);
      directededge.set_use(Use::kTransitConnection);
      directededge.set_speed(5);
      directededge.set_classification(RoadClass::kServiceOther);
      directededge.set_localedgeidx(tilebuilder.directededges().size() - node.edge_index());
      directededge.set_pedestrianaccess(true, true);
      directededge.set_pedestrianaccess(false, true);

      LOG_DEBUG("Add parent/child directededge - endnode stop id = " +
               std::to_string(endstop.key) + " GraphId: " +
               std::to_string(endstop.graphid.tileid()) + "," +
               std::to_string(endstop.graphid.id()));

      // Add edge info to the tile and set the offset in the directed edge
      bool added = false;
      std::vector<std::string> names;
      std::list<PointLL> shape = { stop.ll, endstop.ll };
      uint32_t edge_info_offset = tilebuilder.AddEdgeInfo(0, stop.graphid,
                     endstop.graphid, 0, shape, names, added);
      directededge.set_edgeinfo_offset(edge_info_offset);
      directededge.set_forward(added);

      // Add to list of directed edges
      tilebuilder.directededges().emplace_back(std::move(directededge));
    }

    // Add transit lines
    for (auto transitedge : stop_edges.second.lines) {
      // Get the end stop of the connection
      Stop& endstop = stops[stop_indexes[transitedge.stopid]];

      // Set Use based on route type...
      Use use = GetTransitUse(route_types[transitedge.routeid]);
      DirectedEdgeBuilder directededge;
      directededge.set_endnode(endstop.graphid);
      directededge.set_length(stop.ll.Distance(endstop.ll));
      directededge.set_use(use);
      directededge.set_speed(5);
      directededge.set_classification(RoadClass::kServiceOther);
      directededge.set_localedgeidx(tilebuilder.directededges().size() - node.edge_index());
      directededge.set_pedestrianaccess(true, true);
      directededge.set_pedestrianaccess(false, true);
      directededge.set_lineid(transitedge.lineid);

      LOG_DEBUG("Add directededge - lineId = " + std::to_string(transitedge.lineid) +
         " endnode stop id = " + std::to_string(endstop.key) +
         " Route Key = " + std::to_string(transitedge.routeid) +
         " GraphId: " + std::to_string(endstop.graphid.tileid()) + "," +
         std::to_string(endstop.graphid.id()));

      // Add edge info to the tile and set the offset in the directed edge
      // Leave the name empty. Use the trip Id to look up the route Id and
      // route within TripPathBuilder.
      bool added = false;
      std::vector<std::string> names;
      auto shape = GetShape(stop.ll, endstop.ll, transitedge.shapeid);

      uint32_t edge_info_offset = tilebuilder.AddEdgeInfo(transitedge.routeid,
           stop.graphid, endstop.graphid, 0, shape, names, added);

      directededge.set_edgeinfo_offset(edge_info_offset);
      directededge.set_forward(added);

      // Add to list of directed edges
      tilebuilder.directededges().emplace_back(std::move(directededge));
    }
    if (tilebuilder.directededges().size() - node.edge_index() == 0) {
      LOG_ERROR("No directed edges from this node");
    }

    // Add the node
    node.set_edge_count(tilebuilder.directededges().size() - node.edge_index());
    tilebuilder.nodes().emplace_back(std::move(node));
  }
  if (nadded != connection_edges.size()) {
    LOG_ERROR("Added " + std::to_string(nadded) + " but there are " +
              std::to_string(connection_edges.size()) + " connections");
  }

  LOG_DEBUG("AddToGraph tileID: " + std::to_string(tilebuilder.header()->graphid().tileid()) +
           " done. New directed edge count = " + std::to_string(tilebuilder.directededges().size()));
}

void AddOSMConnection(Stop& stop, const GraphTile* tile, const TileHierarchy& tilehierarchy,
                      std::vector<OSMConnectionEdge>& connection_edges) {
  PointLL ll = stop.ll;
  uint64_t wayid = stop.way_id;

  float mindist = 10000000.0f;
  uint32_t edgelength = 0;
  GraphId startnode, endnode;
  std::vector<PointLL> closest_shape;
  std::tuple<PointLL,float,int> closest;
  for (uint32_t i = 0; i < tile->header()->nodecount(); i++) {
    const NodeInfo* node = tile->node(i);
    for (uint32_t j = 0, n = node->edge_count(); j < n; j++) {
      const DirectedEdge* directededge = tile->directededge(node->edge_index() + j);
      auto edgeinfo = tile->edgeinfo(directededge->edgeinfo_offset());

      if (edgeinfo->wayid() == wayid) {

        // Get shape and find closest point
        auto this_shape = edgeinfo->shape();
        auto this_closest = ll.ClosestPoint(this_shape);

        if (std::get<1>(this_closest) < mindist) {
          startnode.Set(tile->header()->graphid().tileid(),
                        tile->header()->graphid().level(), i);
          endnode = directededge->endnode();
          mindist = std::get<1>(this_closest);
          closest = this_closest;
          closest_shape = this_shape;
          edgelength = directededge->length();

          // Reverse the shape if directed edge is not the forward direction
          // along the shape
          if (!directededge->forward()) {
            std::reverse(closest_shape.begin(), closest_shape.end());
          }
        }
      }
    }
  }

  // Check for invalid tile Ids
  if (!startnode.Is_Valid() && !endnode.Is_Valid()) {
    stop.conn_count = 0;
    const AABB2<PointLL>& aabb = tile->BoundingBox(tilehierarchy);
    LOG_ERROR("No closest edge found for this stop: " + stop.name + " way Id = " +
              std::to_string(wayid) + " tile " + std::to_string(aabb.minx()) + ", " + std::to_string(aabb.miny()) + ", " +
              std::to_string(aabb.maxx()) + ", " +  std::to_string(aabb.maxy()));
    return;
  }

  // Check if stop is in same tile as the start node
  stop.conn_count = 0;
  float length = 0.0f;
  if (stop.graphid.Tile_Base() == startnode.Tile_Base()) {
    // Add shape from node along the edge until the closest point, then add
    // the closest point and a straight line to the stop lat,lng
    std::list<PointLL> shape;
    for (uint32_t i = 0; i <= std::get<2>(closest); i++) {
      shape.push_back(closest_shape[i]);
    }
    shape.push_back(std::get<0>(closest));
    shape.push_back(stop.ll);
    length = std::max(1.0f, valhalla::midgard::length(shape));

    // Add connection to start node
    connection_edges.push_back({startnode, stop.graphid, stop.key, length, shape});
    stop.conn_count++;
  }

  // Check if stop is in same tile as end node
  float length2 = 0.0f;
  if (stop.graphid.Tile_Base() == endnode.Tile_Base()) {
    // Add connection to end node
    if (startnode.tileid() == endnode.tileid()) {
      // Add shape from the end to closest point on edge
      std::list<PointLL> shape2;
      for (int32_t i = closest_shape.size()-1; i > std::get<2>(closest); i--) {
        shape2.push_back(closest_shape[i]);
      }
      shape2.push_back(std::get<0>(closest));
      shape2.push_back(stop.ll);
      length2 = std::max(1.0f, valhalla::midgard::length(shape2));

      // Add connection to the end node
      connection_edges.push_back({endnode, stop.graphid, stop.key, length2, shape2});
      stop.conn_count++;
    }
  }

  if (length != 0.0f && length2 != 0.0 &&
      (length + length2) < edgelength-1) {
    LOG_ERROR("EdgeLength= " + std::to_string(edgelength) + " < connection lengths: " +
             std::to_string(length) + "," + std::to_string(length2) + " when connecting to stop "
             + std::to_string(stop.key));
  }

  if (stop.conn_count == 0) {
    LOG_ERROR("Stop has no connections to OSM! Stop TileId = " +
              std::to_string(stop.graphid.tileid()) + " Start Node Tile: " +
              std::to_string(startnode.tileid()) + " End Node Tile: " +
              std::to_string(endnode.tileid()));
  }

}

// We make sure to lock on reading and writing since tiles are now being
// written. Also lock on queue access since shared by different threads.
void build(const boost::property_tree::ptree& config_pt,
           boost::property_tree::ptree& hierarchy_properties,
           std::queue<GraphId>& tilequeue, std::vector<Stop>& stops,
           std::mutex& lock, std::promise<builder_stats>& results) {

  std::string transit_dir = config_pt.get<std::string>("transit_dir");
  boost::property_tree::ptree pt;

  // Make sure it exists
  if (!boost::filesystem::exists(transit_dir)) {
    LOG_INFO("Transit directory " + transit_dir + " not found.  Transit will not be added.");
    return;
  }
  else transit_dir += "/";

  // Get some things we need throughout
  builder_stats stats{};

  // Local Graphreader. Get tile information so we can find bounding boxes
  GraphReader reader(hierarchy_properties);

  lock.lock();
  auto tile_hierarchy = reader.GetTileHierarchy();
  lock.unlock();

  // Create a map of stop key to index in the stop vector
  uint32_t n = 0;
  std::unordered_map<uint32_t, uint32_t> stop_indexes;
  for (auto& stop : stops) {
    stop_indexes[stop.key] = n;
    n++;
  }
  std::unordered_map<uint32_t, bool> stop_access;

  // Iterate through the tiles in the queue and find any that include stops
  while (true) {
    // Get the next tile Id from the queue and get a tile builder
    lock.lock();
    if (tilequeue.empty()) {
      lock.unlock();
      break;
    }
    GraphId tile_id = tilequeue.front();
    uint32_t id  = tile_id.tileid();
    tilequeue.pop();
    const GraphTile* tile = reader.GetGraphTile(tile_id);

    // Read in the existing tile - deserialize it so we can add to it
    GraphTileBuilder tilebuilder(tile_hierarchy, tile_id, true);
    lock.unlock();

    // Iterate through stops and form connections to OSM network. Each
    // stop connects to 1 or 2 OSM nodes along the closest OSM way.
    // TODO - future - how to handle connections that reach nodes
    // outside the tile - may have to move this outside the tile
    // iteration...?
    // TODO - handle a list of connections/egrees points
    // TODO - what if we split the edge and insert a node?
    std::vector<OSMConnectionEdge> connection_edges;
    for (auto& stop : stops) {
      if (stop.graphid.Tile_Base() == tile_id) {
        // Add connections to the OSM network
        if (stop.parent == 0) {
          AddOSMConnection(stop, tile, tile_hierarchy, connection_edges);
        }
      }
    }
    LOG_INFO("Connection Edges: size= " + std::to_string(connection_edges.size()));
    std::sort(connection_edges.begin(), connection_edges.end());

    // Get all scheduled departures from the stops within this tile. Record
    // unique trips, routes, TODO
    std::unordered_set<uint32_t> route_keys;
    std::unordered_set<uint32_t> trip_keys;
    std::map<GraphId, StopEdges> stop_edge_map;
    uint32_t unique_lineid = 1;
    std::vector<TransitDeparture> transit_departures;

    std::string file_name = GraphTile::FileSuffix(GraphId(tile_id.tileid(), tile_id.level(),0), tile_hierarchy);
    boost::algorithm::trim_if(file_name, boost::is_any_of(".gph"));
    file_name += ".json";
    const std::string file = transit_dir + file_name;

    std::unordered_multimap<uint32_t, Departure> departures =
        ProcessStopPairs(file, stop_access,stop_indexes,tilebuilder);

    LOG_DEBUG("Got " + std::to_string(departures.size()) + " departures.");

    for (auto& stop : stops) {
      if (stop.graphid.Tile_Base() == tile_id) {
        StopEdges stopedges;
        stopedges.stop_key = stop.key;

        // Identify any parent-child edge connections (to add later)
        if (stop.type == 1) {
          // Station - identify any children. TODO - linear search, could
          // improve but there are likely few parent stations
          for (auto& childstop : stops) {
            if (childstop.parent == stop.key) {
              stopedges.intrastation.push_back(childstop.key);
            }
          }
        } else if (stop.parent != 0) {
          stopedges.intrastation.push_back(stop.parent);
        }

        std::map<std::pair<uint32_t, uint32_t>, uint32_t> unique_transit_edges;
        auto range = departures.equal_range(stop.key);
        for(auto key = range.first; key != range.second; ++key) {
          Departure dep = key->second;
          route_keys.insert(dep.route);
          trip_keys.insert(dep.trip);

          // Identify unique route and arrival stop pairs - associate to a
          // unique line Id stored in the directed edge.
          uint32_t lineid;
          auto m = unique_transit_edges.find({dep.route, dep.dest_stop});
          if (m == unique_transit_edges.end()) {
            // Add to the map and update the line id
            lineid = unique_lineid;
            unique_transit_edges[{dep.route, dep.dest_stop}] = unique_lineid;
            unique_lineid++;
            stopedges.lines.emplace_back(lineid, dep.route, dep.dest_stop, dep.shapeid);
          } else {
            lineid = m->second;
          }

          // Form transit departures
          uint32_t headsign_offset = tilebuilder.AddName(dep.headsign);
          uint32_t elapsed_time = dep.arr_time - dep.dep_time;
          TransitDeparture td(lineid, dep.trip,dep.route,
                      dep.blockid, headsign_offset, dep.dep_time, elapsed_time,
                      dep.start_date, dep.end_date, dep.dow, dep.days);

          LOG_DEBUG("Add departure: " + std::to_string(lineid) +
                       " dep time = " + std::to_string(td.departure_time()) +
                       " arr time = " + std::to_string(dep.arr_time) +
                       " start_date = " + std::to_string(td.start_date()) +
                       " end date = " + std::to_string(td.end_date()));

          tilebuilder.AddTransitDeparture(td);

        }

        // TODO no Transfers exist in transit.land
        // Get any transfers from this stop
        // AddTransfers(db_handle, stop.key, tilebuilder);

        // Store stop information in TransitStops
        uint32_t name_offset = tilebuilder.AddName(stop.name);
        uint32_t desc_offset = tilebuilder.AddName(stop.desc);
        uint32_t farezone = 0;
        TransitStop ts(stop.key, stop.onestop_id.c_str(), name_offset, desc_offset,
                       stop.parent, farezone);
        tilebuilder.AddTransitStop(ts);

        // Add to stop edge map - track edges that need to be added. This is
        // sorted by graph Id so the stop nodes are added in proper order
        stop_edge_map.insert({stop.graphid, stopedges});
      }
    }

    LOG_DEBUG("Added " + std::to_string(trip_routes.size()) + " trips");

    // Add routes to the tile. Get map of route types.
    std::unordered_map<uint32_t, uint32_t> route_types = AddRoutes(file,
                                                                   route_keys,
                                                                   tilebuilder);
    // Add nodes, directededges, and edgeinfo
    AddToGraph(tilebuilder, stop_edge_map, stops, stop_access, connection_edges,
               stop_indexes, route_types);

    // Write the new file
    lock.lock();
    tilebuilder.StoreTileData();
    lock.unlock();
  }

  // Send back the statistics
  results.set_value(stats);
  }
}

namespace valhalla {
namespace mjolnir {

// Add transit to the graph
void TransitBuilder::Build(const boost::property_tree::ptree& pt) {
  // A place to hold worker threads and their results
  std::vector<std::shared_ptr<std::thread> > threads(
    std::max(static_cast<uint32_t>(1),
      pt.get<uint32_t>("concurrency", std::thread::hardware_concurrency())));

  // An atomic object we can use to do the synchronization
  std::mutex lock;

  // Create a randomized queue of tiles to work from
  std::deque<GraphId> tempqueue;
  boost::property_tree::ptree hierarchy_properties = pt.get_child("mjolnir.hierarchy");
  GraphReader reader(hierarchy_properties);
  auto tile_hierarchy = reader.GetTileHierarchy();
  auto local_level = tile_hierarchy.levels().rbegin()->second.level;
  auto tiles = tile_hierarchy.levels().rbegin()->second.tiles;
  for (uint32_t id = 0; id < tiles.TileCount(); id++) {
    // If tile exists add it to the queue
    GraphId tile_id(id, local_level, 0);
    if (GraphReader::DoesTileExist(tile_hierarchy, tile_id)) {
      tempqueue.push_back(tile_id);
    }
  }
  std::random_shuffle(tempqueue.begin(), tempqueue.end());
  std::queue<GraphId> tilequeue(tempqueue);

  // First pass - find all tiles with stops. Create graphids for each stop
  // Start the threads
  LOG_INFO("Assign GraphIds to each stop...");

  // A place to hold the results of those threads (exceptions, stats)
  std::list<std::promise<stop_results> > stop_res;

  for (auto& thread : threads) {
    stop_res.emplace_back();
    thread.reset(new std::thread(assign_graphids,
                     std::ref(pt.get_child("mjolnir.transit")),
                     std::ref(hierarchy_properties), std::ref(tilequeue),
                     std::ref(lock), std::ref(stop_res.back())));
  }

  // Wait for them to finish up their work
  for (auto& thread : threads) {
    thread->join();
  }

  // Accumulate stop results from all the threads
  stop_results all_stops{};
  for (auto& result : stop_res) {
    // If something bad went down this will rethrow it
    try {
      auto thread_stats = result.get_future().get();
      all_stops(thread_stats);
    }
    catch (std::exception& e) {
      //TODO: throw further up the chain?
    }
  }
  LOG_DEBUG("Finished with " + std::to_string(all_stops.stops.size()) +
             " stops in " + std::to_string(all_stops.tiles.size()) + " tiles");

  if (all_stops.tiles.size() == 0) {
    return;
  }

  // TODO - intermediate pass to find any connections that cross into different
  // tile than the stop

  // Second pass - for all tiles with transit stops get all transit information
  // and populate tiles

  // Create transit tile queue
  std::deque<GraphId> tq;
  for (auto& tile : all_stops.tiles) {
    tq.push_back(tile);
  }
  std::queue<GraphId> transit_tiles(tq);

  // A place to hold the results of those threads (exceptions, stats)
  std::list<std::promise<builder_stats> > results;

  // Start the threads
  LOG_INFO("Add transit to the local graph...");
  for (auto& thread : threads) {
    results.emplace_back();
    thread.reset(new std::thread(build, std::ref(pt.get_child("mjolnir.transit")),
                     std::ref(hierarchy_properties), std::ref(transit_tiles),
                     std::ref(all_stops.stops), std::ref(lock),
                     std::ref(results.back())));
  }

  // Wait for them to finish up their work
  for (auto& thread : threads) {
    thread->join();
  }

  // Check all of the outcomes, to see about maximum density (km/km2)
  builder_stats stats{};
  for (auto& result : results) {
    // If something bad went down this will rethrow it
    try {
      auto thread_stats = result.get_future().get();
      stats(thread_stats);
    }
    catch(std::exception& e) {
      //TODO: throw further up the chain?
    }
  }
  LOG_INFO("Finished");
}

}
}<|MERGE_RESOLUTION|>--- conflicted
+++ resolved
@@ -792,11 +792,8 @@
     node.set_parent(parent);
     node.set_mode_change(true);
     node.set_stop_id(stop.key);
-<<<<<<< HEAD
     node.set_edge_index(tilebuilder.directededges().size());
-=======
     node.set_timezone(stop.timezone);
->>>>>>> e0d14fa5
     LOG_DEBUG("Add node for stop id = " + std::to_string(stop.key));
 
     // Add connections from the stop to the OSM network
